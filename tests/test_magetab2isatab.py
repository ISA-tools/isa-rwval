import unittest
import os
import shutil
from isatools.convert import magetab2isatab
from tests import utils
import tempfile


def setUpModule():
    if not os.path.exists(utils.DATA_DIR):
        raise FileNotFoundError("Could not fine test data directory in {0}. Ensure you have cloned the ISAdatasets "
                                "repository using "
                                "git clone -b tests --single-branch git@github.com:ISA-tools/ISAdatasets {0}"
                                .format(utils.DATA_DIR))


class TestMageTab2IsaTab(unittest.TestCase):

    def setUp(self):
        self._json_data_dir = utils.JSON_DATA_DIR
        self._tab_data_dir = utils.TAB_DATA_DIR
        self._magetab_data_dir = utils.MAGETAB_DATA_DIR
        self._tmp_dir = tempfile.mkdtemp()

    def tearDown(self):
        shutil.rmtree(self._tmp_dir)

<<<<<<< HEAD
    # def test_magetab2isatab_convert_bii_i_1(self):
    #     with open(os.path.join(self._magetab_data_dir, 'BII-I-1', 'BII-I-1.idf.txt')) as idf_fp:
    #         magetab2isatab.convert(idf_fp, self._tmp_dir)
    #         self.assertTrue(os.path.isfile(os.path.join(self._tmp_dir, 'i_investigation.txt')))
    #         self.assertTrue(os.path.isfile(os.path.join(self._tmp_dir, 's_BII-S-1.txt')))
    #         self.assertTrue(os.path.isfile(os.path.join(self._tmp_dir, 'a_transcriptome.txt')))
    #         self.assertTrue(os.path.isfile(os.path.join(self._tmp_dir, 's_BII-S-2.txt')))
    #         self.assertTrue(os.path.isfile(os.path.join(self._tmp_dir, 'a_microarray.txt')))
=======
    def test_magetab2isatab_convert_e_mexp_31(self):
        with open(os.path.join(self._magetab_data_dir, 'E-MEXP-31.idf.txt')) as idf_fp:
            magetab2isatab.convert(idf_fp, self._tmp_dir, 'protein microarray', 'protein expression profiling')
            self.assertTrue(os.path.isfile(os.path.join(self._tmp_dir, 'i_investigation.txt')))
            self.assertTrue(os.path.isfile(os.path.join(self._tmp_dir, 's_E-MEXP-31.sdrf.txt')))
            self.assertTrue(os.path.isfile(os.path.join(self._tmp_dir, 'a_E-MEXP-31.sdrf.txt')))
            from isatools import isatab
            with open(os.path.join(self._tmp_dir, 'i_investigation.txt')) as i_fp:
                isatab.validate(i_fp)
>>>>>>> 2cf52a66
<|MERGE_RESOLUTION|>--- conflicted
+++ resolved
@@ -25,16 +25,6 @@
     def tearDown(self):
         shutil.rmtree(self._tmp_dir)
 
-<<<<<<< HEAD
-    # def test_magetab2isatab_convert_bii_i_1(self):
-    #     with open(os.path.join(self._magetab_data_dir, 'BII-I-1', 'BII-I-1.idf.txt')) as idf_fp:
-    #         magetab2isatab.convert(idf_fp, self._tmp_dir)
-    #         self.assertTrue(os.path.isfile(os.path.join(self._tmp_dir, 'i_investigation.txt')))
-    #         self.assertTrue(os.path.isfile(os.path.join(self._tmp_dir, 's_BII-S-1.txt')))
-    #         self.assertTrue(os.path.isfile(os.path.join(self._tmp_dir, 'a_transcriptome.txt')))
-    #         self.assertTrue(os.path.isfile(os.path.join(self._tmp_dir, 's_BII-S-2.txt')))
-    #         self.assertTrue(os.path.isfile(os.path.join(self._tmp_dir, 'a_microarray.txt')))
-=======
     def test_magetab2isatab_convert_e_mexp_31(self):
         with open(os.path.join(self._magetab_data_dir, 'E-MEXP-31.idf.txt')) as idf_fp:
             magetab2isatab.convert(idf_fp, self._tmp_dir, 'protein microarray', 'protein expression profiling')
@@ -44,4 +34,3 @@
             from isatools import isatab
             with open(os.path.join(self._tmp_dir, 'i_investigation.txt')) as i_fp:
                 isatab.validate(i_fp)
->>>>>>> 2cf52a66
