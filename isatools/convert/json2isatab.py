--- conflicted
+++ resolved
@@ -3,12 +3,6 @@
 import os
 import shutil
 import logging
-<<<<<<< HEAD
-
-logging.basicConfig(format='%(asctime)s %(levelname)s: %(message)s', level=logging.INFO)
-logger = logging.getLogger(__name__)
-=======
->>>>>>> 4c4763da
 
 logging.basicConfig(format='%(asctime)s %(levelname)s: %(message)s', level=logging.INFO)
 logger = logging.getLogger(__name__)
@@ -30,13 +24,6 @@
         json2isatab.convert(json_file, tab_file)
 
     """
-<<<<<<< HEAD
-    log_msgs = isajson.validate(json_fp)
-    if '(F)' in log_msgs.getvalue():
-        logger.fatal("Could not proceed with conversion as there are some fatal validation errors. Check log.")
-        return
-    json_fp.seek(0)  # reset file pointer after validation
-=======
     if validate_first:
         logger.info("Validating input JSON before conversion")
         log_msgs = isajson.validate(fp=json_fp, config_dir=config_dir, log_level=logging.ERROR)
@@ -45,7 +32,6 @@
             return
         json_fp.seek(0)  # reset file pointer after validation
     logger.info("Loading source ISA JSON...")
->>>>>>> 4c4763da
     isa_obj = isajson.load(fp=json_fp)
     logger.info("Dumping target ISA-Tab...")
     isatab.dump(isa_obj=isa_obj, output_path=path)
