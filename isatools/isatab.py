--- conflicted
+++ resolved
@@ -14,11 +14,7 @@
 from bisect import bisect_left, bisect_right
 from itertools import tee
 import pandas as pd
-<<<<<<< HEAD
 from progressbar import ProgressBar, SimpleProgress, Bar, ETA
-=======
-from networkx import NetworkXNoPath
->>>>>>> 00e1f315
 
 
 logging.basicConfig(format='%(asctime)s %(levelname)s: %(message)s', level=logging.INFO)
@@ -415,16 +411,16 @@
     start_nodes = list()
     end_nodes = list()
     for process in [n for n in G.nodes() if isinstance(n, Process)]:
-        if len(process.prev_process) == 0:
-            if len(process.inputs) > 0:
-                start_nodes.extend(process.inputs)
+        if process.prev_process is None:
+            for material in [m for m in process.inputs if not isinstance(m, DataFile)]:
+                start_nodes.append(material)
+        outputs_no_data = [m for m in process.outputs if not isinstance(m, DataFile)]
+        if process.next_process is None:
+            if len(outputs_no_data) == 0:
+                end_nodes.append(process)
             else:
-                start_nodes.append(process)
-        if len(process.next_process) == 0:
-            if len(process.outputs) > 0:
-                end_nodes.extend(process.outputs)
-            else:
-                end_nodes.append(process)
+                for material in outputs_no_data:
+                    end_nodes.append(material)
     return start_nodes, end_nodes
 
 
@@ -449,7 +445,6 @@
 
 
 def _all_end_to_end_paths(G, start_nodes, end_nodes):
-<<<<<<< HEAD
     print("Calculating paths for {0} start and {1} end nodes ".format(len(start_nodes), len(end_nodes)))
     paths = []
     nodes_processed = []
@@ -564,74 +559,6 @@
                 if nx.algorithms.has_path(G, start, end):
                     paths += [list(nx.algorithms.shortest_simple_paths(G, start, end))[-1]]
                     nodes_processed.extend([start, end])
-=======
-    # paths = []
-    # start_nodes_processed = []
-    # end_nodes_processed = []
-    # # if we can calculate the correct start node from the .derives_from end node, get paths now and skip product loop
-    # for end_node in end_nodes:
-    #     if isinstance(end_node, Process):
-    #         for output in end_node.outputs:
-    #             if isinstance(output, Sample) and output.derives_from:
-    #                 paths += list(nx.algorithms.all_simple_paths(G, output.derives_from, end_node))
-    #                 start_nodes_processed.append(output.derives_from)
-    #                 end_nodes_processed.append(end_node)
-    #             elif isinstance(output, DataFile) and output.generated_from:
-    #                 paths += list(nx.algorithms.all_simple_paths(G, output.generated_from, end_node))
-    #                 start_nodes_processed.append(output.generated_from)
-    #                 end_nodes_processed.append(end_node)
-    #     elif isinstance(end_node, Sample) and end_node.derives_from:
-    #         for derives_from_node in end_node.derives_from:
-    #             paths += list(nx.algorithms.all_simple_paths(G, derives_from_node, end_node))
-    #             start_nodes_processed.append(derives_from_node)
-    #             end_nodes_processed.append(end_node)
-    # start_nodes_remaining = [item for item in start_nodes if item not in start_nodes_processed]
-    # end_nodes_remaining = [item for item in end_nodes if item not in end_nodes_processed]
-    # if len(start_nodes_remaining) + len(end_nodes_remaining) > 0:
-    #     print("{} start nodes and {} end nodes not processed, trying reverse traversal...".format(len(start_nodes_remaining), len(end_nodes_remaining)))
-    #     for end_node in end_nodes_remaining:
-    #         if isinstance(end_node, Process):
-    #             cur_node = end_node
-    #             while cur_node.prev_process:
-    #                 cur_node = cur_node.prev_process
-    #             if len(cur_node.inputs) > 0:
-    #                 for input_node in cur_node.inputs:
-    #                     paths += list(nx.algorithms.all_simple_paths(G, input_node, end_node))
-    #                     start_nodes_processed.append(input_node)
-    #                     end_nodes_processed.append(end_node)
-    #             else:
-    #                 paths += list(nx.algorithms.all_simple_paths(G, cur_node, end_node))
-    #                 start_nodes_processed.append(cur_node)
-    #                 end_nodes_processed.append(end_node)
-    #         elif isinstance(end_node, Sample):
-    #             processes_linked_to_sample = [p for p in G.nodes() if isinstance(p, Process) and end_node in p.outputs]
-    #             for process in processes_linked_to_sample:
-    #                 cur_node = process
-    #                 while cur_node.prev_process:
-    #                     cur_node = cur_node.prev_process
-    #                 if len(cur_node.inputs) > 0:
-    #                     for input_node in cur_node.inputs:
-    #                         paths += list(nx.algorithms.all_simple_paths(G, input_node, end_node))
-    #                         start_nodes_processed.append(input_node)
-    #                         end_nodes_processed.append(end_node)
-    #                 else:
-    #                     paths += list(nx.algorithms.all_simple_paths(G, cur_node, end_node))
-    #                     start_nodes_processed.append(cur_node)
-    #                     end_nodes_processed.append(end_node)
-    #
-    # start_nodes_remaining = [item for item in start_nodes if item not in start_nodes_processed]
-    # end_nodes_remaining = [item for item in end_nodes if item not in end_nodes_processed]
-    # if len(start_nodes_remaining) + len(end_nodes_remaining) > 0:
-    #     print("{} start nodes and {} end nodes not processed, trying brute force...".format(len(start_nodes_remaining), len(end_nodes_remaining)))
-    #     for start, end in itertools.product(start_nodes_remaining, end_nodes_remaining):
-    #         paths += list(nx.algorithms.all_simple_paths(G, start, end))
-    paths = []
-    for start, end in itertools.product(start_nodes, end_nodes):
-        try:
-            paths += [list(nx.algorithms.shortest_simple_paths(G, start, end))[-1]]  # gets longest path between start and end
-        except NetworkXNoPath:
-            pass
->>>>>>> 00e1f315
     return paths
 
 
@@ -799,13 +726,8 @@
             columns = []
 
             start_nodes, end_nodes = _get_start_end_nodes(assay_obj.graph)
-            print(start_nodes, end_nodes)
             paths = _all_end_to_end_paths(assay_obj.graph, start_nodes, end_nodes)
-            print(paths)
-            print(assay_obj.graph.edges())
-            longest_path = _longest_path_and_attrs(paths)
-
-            for node in longest_path:
+            for node in _longest_path_and_attrs(paths):
                 if isinstance(node, Sample):
                     olabel = "Sample Name"
                     columns.append(olabel)
@@ -834,27 +756,29 @@
                         protnames[node.executes_protocol.name] = protrefcount
                         protrefcount += 1
 
+                    for output in [x for x in node.outputs if isinstance(x, DataFile)]:
+                        columns.append(output.label)
+                        columns += flatten(map(lambda x: get_comment_column(output.label, x), output.comments))
+
                 elif isinstance(node, Material):
                     olabel = node.type
                     columns.append(olabel)
                     columns += flatten(map(lambda x: get_characteristic_columns(olabel, x), node.characteristics))
 
                 elif isinstance(node, DataFile):
-                    columns.append(node.label)
-                    columns += flatten(map(lambda x: get_comment_column(node.label, x), node.comments))
+                    pass  # handled in process
 
             omap = get_object_column_map(columns, columns)
 
             # load into dictionary
             df_dict = dict(map(lambda k: (k, []), flatten(omap)))
 
+            from progressbar import ProgressBar, SimpleProgress, Bar, ETA
             pbar = ProgressBar(min_value=0, max_value=len(paths), widgets=['Writing {} paths: '.format(len(paths)),
                                                                            SimpleProgress(),
                                                                            Bar(left=" |", right="| "), ETA()]).start()
-            for i, path in enumerate(paths):
-
-                pbar.update(i)
-
+
+            for path in pbar(paths):
                 for k in df_dict.keys():  # add a row per path
                     df_dict[k].extend([""])
 
@@ -889,6 +813,12 @@
                         elif node.executes_protocol.protocol_type.term == "nucleic acid hybridization":
                             df_dict["Hybridization Assay Name"][-1] = node.name
                             df_dict["Array Design REF"][-1] = node.array_design_ref
+                        for output in [x for x in node.outputs if isinstance(x, DataFile)]:
+                            olabel = output.label
+                            df_dict[olabel][-1] = output.filename
+                            for co in output.comments:
+                                colabel = "{0}.Comment[{1}]".format(olabel, co.name)
+                                df_dict[colabel][-1] = co.value
 
                     elif isinstance(node, Sample):
                         olabel = "Sample Name"
@@ -908,11 +838,7 @@
                             write_value_columns(df_dict, clabel, c)
 
                     elif isinstance(node, DataFile):
-                        olabel = node.label
-                        df_dict[olabel][-1] = node.filename
-                        for co in node.comments:
-                            colabel = "{0}.Comment[{1}]".format(olabel, co.name)
-                            df_dict[colabel][-1] = co.value
+                        pass  # handled in process
 
             pbar.finish()
 
@@ -950,10 +876,9 @@
 
             print("Rendered {} paths".format(len(DF.index)))
             if len(DF.index) > 1:
-                DF_dropped = DF.drop_duplicates()
-                if len(DF.index) > len(DF_dropped.index):
+                if len(DF.index) > len(DF.drop_duplicates().index):
                     print("Dropping duplicates...")
-                    DF = DF_dropped
+                    DF = DF.drop_duplicates()
 
             print("Writing {} rows".format(len(DF.index)))
             # reset columns, replace nan with empty string, drop empty columns
@@ -3202,8 +3127,7 @@
             try:
                 value.term_source = ontology_source_map[term_source_value]
             except KeyError:
-                value.term_source = None
-                # print('term source: ', term_source_value, ' not found')
+                print('term source: ', term_source_value, ' not found')
 
         term_accession_value = object_series[offset_2r_col]
 
