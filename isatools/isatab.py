from symbol import lambdef
from .model.v1 import *
from isatools.io import isatab_parser, isatab_configurator
from isatools.io.isatab_configurator import FieldType, ProtocolFieldType, StructuredFieldType
import os
import sys
import pandas as pd
import io
import networkx as nx


def validate(isatab_dir, config_dir):
    """ Validate an ISA-Tab archive using the Java validator
    :param isatab_dir: Path to ISA-Tab files
    :param config_dir: Path to configuration XML files
    """
    if not os.path.exists(isatab_dir):
        raise IOError("isatab_dir " + isatab_dir + " does not exist")
    print("Using source ISA Tab folder: " + isatab_dir)
    print("ISA configuration XML folder: " + config_dir)
    convert_command = os.path.join(os.path.dirname(os.path.abspath(__file__)),
                                   "convert/isa_line_commands/bin/validate.sh -c " + config_dir + " " + isatab_dir)
    from subprocess import call
    try:
        return_code = call([convert_command], shell=True)
        if return_code < 0:
            print(sys.stderr, "Terminated by signal", -return_code)
        else:
            print(sys.stderr, "Returned", return_code)
    except OSError as e:
        print(sys.stderr, "Execution failed:", e)


def load(isatab_dir):

    def _createOntologySourceReferences(ontology_refs):
        ontologies = []
        for ontology_ref in ontology_refs:
            ontology = OntologySourceReference(
                description=ontology_ref['Term Source Description'],
                file=ontology_ref['Term Source File'],
                name=ontology_ref['Term Source Name'],
                version=ontology_ref['Term Source Version'],
            )
            ontologies.append(ontology)
        return ontologies

    def _createPublications(isapubs, inv_or_study):
        publications = []
        for pub in isapubs:
            publication = Publication(
                pubmed_id=pub[inv_or_study+' PubMed ID'],
                doi=pub[inv_or_study+' Publication DOI'],
                author_list=pub[inv_or_study+' Publication Author List'],
                title=pub[inv_or_study+' Publication Title'],
                status=_createOntologyAnnotationForInvOrStudy(pub, inv_or_study, ' Publication Status')
            )
            publications.append(publication)
        return publications

    def _createOntologyAnnotationForInvOrStudy(object_, inv_or_study, type_):
        onto_ann = OntologyAnnotation(
                name=object_[inv_or_study+type_],
                term_source=object_[inv_or_study+type_+" Term Source REF"],
                term_accession=object_[inv_or_study+type_+" Term Accession Number"],
        )
        return onto_ann

    def _createContacts(contacts, inv_or_study):
        people_json = []
        for contact in contacts:
            person_json = Person(
                last_name=contact[inv_or_study+" Person Last Name"],
                first_name=contact[inv_or_study+" Person First Name"],
                mid_initials=contact[inv_or_study+" Person Mid Initials"],
                email=contact[inv_or_study+" Person Email"],
                phone=contact[inv_or_study+" Person Phone"],
                fax=contact[inv_or_study+" Person Fax"],
                address=contact[inv_or_study+" Person Address"],
                affiliation=contact[inv_or_study+" Person Affiliation"],
                # FIXME Parsing roles?
                roles=[]
            )
            people_json.append(person_json)
        return people_json


    def _createCharacteristicList(node_name, node):
        obj_list = []
        for header in node.metadata:
            if header.startswith("Characteristics"):
                characteristic = header.replace("]", "").split("[")[-1]
                characteristic_obj = Characteristic(
                    value=OntologyAnnotation(name=characteristic)
                )
                obj_item = dict([
                    ("characteristic", characteristic_obj)
                ])
                obj_list.append(obj_item)
        return obj_list

    def _createOntologyAnnotationListForInvOrStudy(array, inv_or_study, type_):
        onto_annotations = []
        for object_ in array:
            onto_ann = OntologyAnnotation(
                name=object_[inv_or_study+type_],
                term_source=object_[inv_or_study+type_+" Term Source REF"],
                term_accession=object_[inv_or_study+type_+" Term Accession Number"],
            )
            onto_annotations.append(onto_ann)
        return onto_annotations

    def _createProtocols(protocols):
        protocols_list = []
        for prot in protocols:
            protocol = Protocol(
                name=prot['Study Protocol Name'],
                protocol_type=_createOntologyAnnotationForInvOrStudy(prot, "Study", " Protocol Type"),
                description=prot['Study Protocol Description'],
                uri=prot['Study Protocol URI'],
                version=prot['Study Protocol Version'],
                parameters=_createProtocolParameterList(prot),
            )
            protocols_list.append(protocol)
        return protocols_list

    def _createProtocolParameterList(protocol):
        parameters_list = []
        parameters_annotations = _createOntologyAnnotationsFromStringList(protocol, "Study",
                                                                          " Protocol Parameters Name")
        for parameter_annotation in parameters_annotations:
            parameter = ProtocolParameter(
                # parameterName=parameter_annotation
            )
            parameters_list.append(parameter)
        return parameters_list

    def _createOntologyAnnotationsFromStringList(object_, inv_or_study, type_):
        #FIXME If empty string, it returns 1?
        name_array = object_[inv_or_study+type_].split(";")
        term_source_array = object_[inv_or_study+type_+" Term Source REF"].split(";")
        term_accession_array = object_[inv_or_study+type_+" Term Accession Number"].split(";")
        onto_annotations = []
        for i in range(0, len(name_array)):
             onto_ann = OntologyAnnotation(
                 name=name_array[i],
                 term_source=term_source_array[i],
                 term_accession=term_accession_array[i],
             )
             onto_annotations.append(onto_ann)
        return onto_annotations

    def _createDataFiles(nodes):
        obj_dict = dict([])
        for node_index in nodes:
            if nodes[node_index].ntype.endswith("Data File"):
                obj_item = Data(
                    name=nodes[node_index].name,
                    type_=nodes[node_index].ntype
                )
                obj_dict.update({node_index: obj_item})
        return obj_dict

    def _createProcessSequence(process_nodes, source_dict, sample_dict, data_dict):
        obj_list = []
        for process_node_name in process_nodes:
            try:
                measurement_type = process_nodes[process_node_name].study_assay.metadata["Study Assay Measurement Type"]
            except:
                measurement_type = ""

            try:
                platform = process_nodes[process_node_name].study_assay.metadata["Study Assay Technology Platform"]
            except:
                platform = ""

            try:
                technology = process_nodes[process_node_name].study_assay.metadata["Study Assay Technology Type"]
            except:
                technology = ""

            obj_item = Process(
                executes_protocol=_createExecuteStudyProtocol(process_node_name, process_nodes[process_node_name]),
                parameters=list(),
                inputs=_createInputList(process_nodes[process_node_name].inputs, source_dict, sample_dict),
                outputs=_createOutputList(process_nodes[process_node_name].outputs, sample_dict)
            )
            obj_list.append(obj_item)
        return obj_list

    def _createExecuteStudyProtocol(process_node_name, process_node):
        json_item = dict([
                   # ("name", dict([("value", process_node_name)])),
                   # ("description", dict([("value", process_node_name)])),
                   # ("version", dict([("value", process_node_name)])),
                   # ("uri", dict([("value", process_node_name)])),
                   # ("parameters", self.createProcessParameterList(process_node_name, process_node))
                ])
        return json_item

    def _createInputList(inputs, source_dict, sample_dict):
        obj_list = list()
        for argument in inputs:
            try:
                obj_item = source_dict[argument]
                obj_list.append(obj_item)
            except KeyError:
                pass
            try:
                obj_item = sample_dict[argument]
                obj_list.append(obj_item)
            except KeyError:
                pass
        return obj_list

    def _createOutputList(arguments, sample_dict):
        obj_list = []
        for argument in arguments:
            try:
                obj_item = sample_dict[argument]
                obj_list.append(obj_item)
            except KeyError:
                pass
        return obj_list

    def _createStudyAssaysList(assays):
        json_list = list()
        for assay in assays:
            source_dict = _createSourceDictionary(assay.nodes)
            sample_dict = _createSampleDictionary(assay.nodes)
            data_dict = _createDataFiles(assay.nodes)
            json_item = Assay(
                filename=assay.metadata['Study Assay File Name'],
                measurement_type=OntologyAnnotation(
                    name=assay.metadata['Study Assay Measurement Type'],
                    term_source=assay.metadata['Study Assay Measurement Type Term Source REF'],
                    term_accession=assay.metadata['Study Assay Measurement Type Term Accession Number']),
                technology_type=OntologyAnnotation(
                    name=assay.metadata['Study Assay Technology Type'],
                    term_source=assay.metadata['Study Assay Technology Type Term Source REF'],
                    term_accession=assay.metadata['Study Assay Technology Type Term Accession Number']),
                technology_platform=assay.metadata['Study Assay Technology Platform'],
                process_sequence=_createProcessSequence(assay.process_nodes, source_dict, sample_dict, data_dict),
            )
            json_list.append(json_item)
        return json_list

    def _createValueList(column_name, node_name, node):
        obj_list = list()
        for header in node.metadata:
            if header.startswith(column_name):
                value_header = header.replace("]", "").split("[")[-1]
                value_attributes = node.metadata[header][0]
                value = value_attributes[0]  # In tab2json uses convert_num to recast string to int or float
                try:
                    if column_name == 'Characteristics':
                        value_obj = Characteristic(
                            category=value_header,
                            value=value,
                            unit=OntologyAnnotation(
                                name=value_attributes.Unit,
                                term_accession=value_attributes.Term_Accession_Number,
                                term_source=value_attributes.Term_Source_REF,
                            )
                        )
                    elif column_name == 'Factor Value':
                        value_obj = FactorValue(
                            # factorName=value_header,
                            value=value,
                            unit=OntologyAnnotation(
                                name=value_attributes.Unit,
                                term_accession=value_attributes.Term_Accession_Number,
                                term_source=value_attributes.Term_Source_REF,
                            )
                        )
                    obj_list.append(value_obj)
                    continue
                except AttributeError:
                    try:
                        if column_name == 'Characteristics':
                            value_obj = Characteristic(
                                category=value_header,
                                value=OntologyAnnotation(
                                    name=value,
                                    term_accession=value_attributes.Term_Accession_Number,
                                    term_source=value_attributes.Term_Source_REF,
                                )
                            )
                            obj_list.append(value_obj)
                        elif column_name == 'Factor Value':
                            value_obj = FactorValue(
                                # factorName=value_header,
                                value=OntologyAnnotation(
                                    name=value,
                                    term_accession=value_attributes.Term_Accession_Number,
                                    term_source=value_attributes.Term_Source_REF,
                                )
                            )
                        continue
                    except AttributeError:
                        if column_name == 'Characteristics':
                            value_obj = Characteristic(
                                category=value_header,
                                value=OntologyAnnotation(
                                    name=value
                                )
                            )
                        elif column_name == 'Factor Value':
                            value_obj = FactorValue(
                                # factorName=value_header,
                                value=OntologyAnnotation(
                                    name=value
                                )
                            )
                        obj_list.append(value_obj)
        return obj_list

    def _createSourceDictionary(nodes):
        obj_dict = dict([])
        for node_name in nodes:
            if nodes[node_name].ntype == "Source Name":
                reformatted_node_name = node_name[7:]  # Strip out the source- bit
                source_item = Source(
                    name=reformatted_node_name,
                    characteristics=_createValueList("Characteristics", node_name, nodes[node_name]),
                )
                obj_dict.update({node_name: source_item})
        return obj_dict

    def _createSampleDictionary(nodes):
        obj_dict = dict([])
        for node_index in nodes:
            if nodes[node_index].ntype == "Sample Name":
                reformatted_node_name = node_index[7:]  # Strip out the sample- bit
                try:
                    obj_item = Sample(
                        name=reformatted_node_name,
                        factor_values=_createValueList("Factor Value", node_index, nodes[node_index]),
                        characteristics=_createValueList("Characteristics", node_index, nodes[node_index]),
                        derives_from=nodes[node_index].metadata["Source Name"][0],
                    )
                    obj_dict.update({node_index: obj_item})
                except KeyError:
                    pass
        return obj_dict

    def _createStudies(studies):
        study_array = []
        for study in studies:
            sources = _createSourceDictionary(study.nodes)
            samples = _createSampleDictionary(study.nodes)
            data_dict = _createDataFiles(study.nodes)
            study_obj = Study(
                identifier=study.metadata['Study Identifier'],
                title=study.metadata['Study Title'],
                description=study.metadata['Study Description'],
                submission_date=study.metadata['Study Submission Date'],
                public_release_date=study.metadata['Study Public Release Date'],
                factors=None,
                filename=study.metadata['Study File Name'],
                design_descriptors=_createOntologyAnnotationListForInvOrStudy(study.design_descriptors, "Study",
                                                                              " Design Type"),
                publications=_createPublications(study.publications, "Study"),
                contacts=_createContacts(study.contacts, "Study"),
                protocols=_createProtocols(study.protocols),
                sources=list(sources.values()),
                samples=list(samples.values()),
                process_sequence=_createProcessSequence(study.process_nodes, sources, samples, data_dict),
                # assays=_createStudyAssaysList(study.assays),
            )
            study_array.append(study_obj)
        return study_array

    investigation = None
    isa_tab = isatab_parser.parse(isatab_dir)
    if isa_tab is None:
        raise IOError("There was problem parsing the ISA Tab")
    else:
        if isa_tab.metadata != {}:
            #print("isa_tab.metadata->",isa_tab.metadata)
            investigation = Investigation(
                identifier=isa_tab.metadata['Investigation Identifier'],
                title=isa_tab.metadata['Investigation Title'],
                description=isa_tab.metadata['Investigation Description'],
                submission_date=isa_tab.metadata['Investigation Submission Date'],
                public_release_date=isa_tab.metadata['Investigation Public Release Date'],
                ontology_source_references=_createOntologySourceReferences(isa_tab.ontology_refs),
                publications=_createPublications(isa_tab.publications, "Investigation"),
                contacts=_createContacts(isa_tab.contacts, "Investigation"),
                studies=_createStudies(isa_tab.studies),
            )
    return investigation


def dump(isa_obj, output_path):
    if os.path.exists(output_path):
        fp = open(os.path.join(output_path, 'i_investigation.txt'), 'w')
    else:
        raise FileNotFoundError("Can't find " + output_path)
    if isinstance(isa_obj, Investigation):
        # Process Investigation object first to write the investigation file
        investigation = isa_obj

        # Write ONTOLOGY SOURCE REFERENCE section
        ontology_source_references_df = pd.DataFrame(columns=('Term Source Name',
                                                              'Term Source File',
                                                              'Term Source Version',
                                                              'Term Source Description'
                                                              )
                                                     )
        i = 0
        for ontology_source_reference in investigation.ontology_source_references:
            ontology_source_references_df.loc[i] = [
                ontology_source_reference.name,
                ontology_source_reference.file,
                ontology_source_reference.version,
                ontology_source_reference.description
            ]
            i += 1
        ontology_source_references_df = ontology_source_references_df.set_index('Term Source Name').T
        fp.write('ONTOLOGY SOURCE REFERENCE\n')
        ontology_source_references_df.to_csv(path_or_buf=fp, mode='a', sep='\t', encoding='utf-8',
                                             index_label='Term Source Name')  # Need to set index_label as top left cell

        # Write INVESTIGATION section
        investigation_df = pd.DataFrame(columns=('Investigation Identifier',
                                                 'Investigation Title',
                                                 'Investigation Description',
                                                 'Investigation Submission Date',
                                                 'Investigation Public Release Date'
                                                 )
                                        )
        investigation_df.loc[0] = [
            investigation.identifier,
            investigation.title,
            investigation.description,
            investigation.submission_date,
            investigation.public_release_date
        ]
        investigation_df = investigation_df.set_index('Investigation Identifier').T
        fp.write('INVESTIGATION\n')
        investigation_df.to_csv(path_or_buf=fp, mode='a', sep='\t', encoding='utf-8',
                                index_label='Investigation Identifier')  # Need to set index_label as top left cell

        # Write INVESTIGATION PUBLICATIONS section
        investigation_publications_df = pd.DataFrame(columns=('Investigation PubMed ID',
                                                              'Investigation Publication DOI',
                                                              'Investigation Publication Author List',
                                                              'Investigation Publication Status',
                                                              'Investigation Publication Status Term Accession '
                                                              'Number',
                                                              'Investigation Publication Status Term Source REF'
                                                              )
                                                     )
        i = 0
        for investigation_publication in investigation.publications:
            investigation_publications_df.loc[i] = [
                investigation_publication.pubmed_id,
                investigation_publication.doi,
                investigation_publication.author_list,
                investigation_publication.status.name,
                investigation_publication.status.term_source,
                investigation_publication.status.term_accession,
            ]
            i += 1
        investigation_publications_df = investigation_publications_df.set_index('Investigation PubMed ID').T
        fp.write('INVESTIGATION PUBLICATIONS\n')
        investigation_publications_df.to_csv(path_or_buf=fp, mode='a', sep='\t', encoding='utf-8',
                                             index_label='Investigation PubMed ID')

        # Write INVESTIGATION CONTACTS section
        investigation_contacts_df = pd.DataFrame(columns=('Investigation Person Last Name',
                                                          'Investigation Person First Name',
                                                          'Investigation Person Mid Initials',
                                                          'Investigation Person Email',
                                                          'Investigation Person Phone',
                                                          'Investigation Person Fax',
                                                          'Investigation Person Address',
                                                          'Investigation Person Affiliation',
                                                          'Investigation Person Roles',
                                                          'Investigation Person Roles Term Accession Number',
                                                          'Investigation Person Roles Term Source REF'
                                                          )
                                                 )
        i = 0
        for investigation_contact in investigation.contacts:
            roles = ''
            roles_accession_numbers = ''
            roles_source_refs = ''
            for role in investigation_contact.roles:
                roles += role.name + ';'
                roles_accession_numbers += role.term_accession + ';'
                roles_source_refs += role.term_source.name + ';'
            investigation_contacts_df.loc[i] = [
                investigation_contact.last_name,
                investigation_contact.first_name,
                investigation_contact.mid_initials,
                investigation_contact.email,
                investigation_contact.phone,
                investigation_contact.fax,
                investigation_contact.address,
                investigation_contact.affiliation,
                roles,
                roles_accession_numbers,
                roles_source_refs
            ]
            i += 1
        investigation_contacts_df = investigation_contacts_df.set_index('Investigation Person Last Name').T
        fp.write('INVESTIGATION CONTACTS\n')
        investigation_contacts_df.to_csv(path_or_buf=fp, mode='a', sep='\t', encoding='utf-8',
                                         index_label='Investigation PubMed ID')

        # Write STUDY sections
        i = 0
        for study in investigation.studies:
            study_df = pd.DataFrame(columns=('Study Identifier',
                                             'Study Title',
                                             'Study Description',
                                             'Study Submission Date',
                                             'Study Public Release Date',
                                             'Study File Name'
                                             )
                                    )
            study_df.loc[i] = [
                study.identifier,
                study.title,
                study.description,
                study.submission_date,
                study.public_release_date,
                study.filename
            ]
            study_df = study_df.set_index('Study Identifier').T
            fp.write('STUDY\n')
            study_df.to_csv(path_or_buf=fp, mode='a', sep='\t', encoding='utf-8', index_label='Study Identifier')

            # Write STUDY DESIGN DESCRIPTORS section
            study_design_descriptors_df = pd.DataFrame(columns=('Study Design Type',
                                                                'Study Design Type Term Accession Number',
                                                                'Study Design Type Term Source REF'
                                                                )
                                                       )
            j = 0
            for design_descriptor in study.design_descriptors:
                study_design_descriptors_df.loc[j] = [
                    design_descriptor.name,
                    design_descriptor.term_accession,
                    design_descriptor.term_source
                ]
                study_design_descriptors_df = study_design_descriptors_df.set_index('Study Design Type').T
                fp.write('STUDY DESIGN DESCRIPTORS\n')
                study_design_descriptors_df.to_csv(path_or_buf=fp, mode='a', sep='\t', encoding='utf-8',
                                                   index_label='Study Design Type')

            # Write STUDY PUBLICATIONS section
            study_publications_df = pd.DataFrame(columns=('Study PubMed ID',
                                                          'Study Publication DOI',
                                                          'Study Publication Author List',
                                                          'Study Publication Status',
                                                          'Study Publication Status Term Accession Number',
                                                          'Study Publication Status Term Source REF'
                                                          )
                                                 )
            j = 0
            for study_publication in study.publications:
                study_publications_df.loc[j] = [
                    study_publication.pubmed_id,
                    study_publication.doi,
                    study_publication.author_list,
                    study_publication.status.name,
                    study_publication.status.term_source,
                    study_publication.status.term_accession,
                ]
                j += 1
            study_publications_df = study_publications_df.set_index('Study PubMed ID').T
            fp.write('STUDY PUBLICATIONS\n')
            study_publications_df.to_csv(path_or_buf=fp, mode='a', sep='\t', encoding='utf-8',
                                                 index_label='Study PubMed ID')

            # Write STUDY FACTORS section
            study_factors_df = pd.DataFrame(columns=('Study Factor Name',
                                                     'Study Factor Type',
                                                     'Study Factor Type Term Accession Number',
                                                     'Study Factor Type Term Source REF'
                                                     )
                                            )
            j = 0
            for factor in study.factors:
                study_factors_df.loc[j] = [
                    factor.name,
                    factor.factor_type.name,
                    factor.factor_type.term_accession,
                    factor.factor_type.term_source
                ]
                j += 1
            study_factors_df = study_factors_df.set_index('Study Factor Name').T
            fp.write('STUDY FACTORS\n')
            study_factors_df.to_csv(path_or_buf=fp, mode='a', sep='\t', encoding='utf-8',
                                    index_label='Study Factor Name')

            # Write STUDY ASSAYS section
            study_assays_df = pd.DataFrame(columns=('Study Assay Measurement Type',
                                                    'Study Assay Measurement Type Term Accession Number',
                                                    'Study Assay Measurement Type Term Source REF',
                                                    'Study Assay Technology Type',
                                                    'Study Assay Technology Type Term Accession Number',
                                                    'Study Assay Technology Type Term Source REF',
                                                    'Study Assay Technology Platform',
                                                    'Study Assay File Name'
                                                    )
                                           )
            j = 0
            for assay in study.assays:
                study_assays_df.loc[j] = [
                    assay.measurement_type.name,
                    assay.measurement_type.term_accession,
                    assay.measurement_type.term_source,
                    assay.technology_type.name,
                    assay.technology_type.term_accession,
                    assay.technology_type.term_source,
                    assay.technology_platform,
                    assay.filename
                ]
                j += 1
            study_assays_df = study_assays_df.set_index('Study Assay Measurement Type').T
            fp.write('STUDY ASSAYS\n')
            study_assays_df.to_csv(path_or_buf=fp, mode='a', sep='\t', encoding='utf-8',
                                   index_label='Study Assay Measurement Type')

            # Write STUDY PROTOCOLS section
            study_protocols_df = pd.DataFrame(columns=('Study Protocol Name',
                                                       'Study Protocol Type',
                                                       'Study Protocol Type  Accession Number',
                                                       'Study Protocol Type Source REF',
                                                       'Study Protocol Description',
                                                       'Study Protocol URI',
                                                       'Study Protocol Version',
                                                       'Study Protocol Parameters Name',
                                                       'Study Protocol Parameters Name Term Accession Number',
                                                       'Study Protocol Parameters Name Term Source REF',
                                                       'Study Protocol Components Name',
                                                       'Study Protocol Components Type',
                                                       'Study Protocol Components Type Term Accession Number',
                                                       'Study Protocol Components Type Term Source REF',
                                                       )
                                              )
            j = 0
            for protocol in study.protocols:
                parameters_names = ''
                parameters_accession_numbers = ''
                parameters_source_refs = ''
                for parameter in protocol.parameters:
                    parameters_names += parameter.parameter_name.name + ';'
                    parameters_accession_numbers += parameter.parameter_name.term_accession + ';'
                    parameters_source_refs += parameter.parameter_name.term_source.name + ';'
                component_names = ''
                component_types = ''
                component_types_accession_numbers = ''
                component_types_source_refs = ''
                for component in protocol.components:
                    component_names += component.name + ';'
                    component_types += component.component_type + ';'
                    component_types_accession_numbers += component.component_type.term_accession + ';'
                    component_types_source_refs += component.component_type.term_source.name + ';'
                study_protocols_df.loc[j] = [
                    protocol.name,
                    protocol.protocol_type.name,
                    protocol.protocol_type.term_accession,
                    protocol.protocol_type.term_source,
                    protocol.description,
                    protocol.uri,
                    protocol.version,
                    parameters_names,
                    parameters_accession_numbers,
                    parameters_source_refs,
                    component_names,
                    component_types,
                    component_types_accession_numbers,
                    component_types_source_refs
                ]
                j += 1
            study_protocols_df = study_protocols_df.set_index('Study Protocol Name').T
            fp.write('STUDY PROTOCOLS\n')
            study_protocols_df.to_csv(path_or_buf=fp, mode='a', sep='\t', encoding='utf-8',
                                      index_label='Study Protocol Name')

            # Write STUDY CONTACTS section
            study_contacts_df = pd.DataFrame(columns=('Study Person Last Name',
                                                      'Study Person First Name',
                                                      'Study Person Mid Initials',
                                                      'Study Person Email',
                                                      'Study Person Phone',
                                                      'Study Person Fax',
                                                      'Study Person Address',
                                                      'Study Person Affiliation',
                                                      'Study Person Roles',
                                                      'Study Person Roles Term Accession Number',
                                                      'Study Person Roles Term Source REF'
                                                      )
                                             )
            j = 0
            for study_contact in study.contacts:
                # roles = ''
                # roles_accession_numbers = ''
                # roles_source_refs = ''
                # for role in study_contact.roles:
                #     roles += role.name + ';'
                #     roles_accession_numbers += role.term_accession + ';'
                #     roles_source_refs += role.term_source.name + ';'
                study_contacts_df.loc[j] = [
                    study_contact.last_name,
                    study_contact.first_name,
                    study_contact.mid_initials,
                    study_contact.email,
                    study_contact.phone,
                    study_contact.fax,
                    study_contact.address,
                    study_contact.affiliation,
                    '',  # roles,
                    '',  # roles_accession_numbers,
                    '',  # roles_source_refs
                ]
                j += 1
            study_contacts_df = study_contacts_df.set_index('Study Person Last Name').T
            fp.write('STUDY CONTACTS\n')
            study_contacts_df.to_csv(path_or_buf=fp, mode='a', sep='\t', encoding='utf-8',
                                     index_label='Study Person Last Name')
        write_study_table_files(investigation, output_path)
        write_assay_table_files(investigation, output_path)

        fp.close()
    else:
        raise NotImplementedError("Dumping this ISA object to ISA Tab is not yet supported")
    return investigation


def _longest_path(G):
    """
    Wrote this myself... woooo, get me!
    """
    start_nodes = list()
    end_nodes = list()
    for node in G.nodes():
        if len(G.in_edges(node)) == 0:
            start_nodes.append(node)
        if len(G.out_edges(node)) == 0:
            end_nodes.append(node)
    from networkx.algorithms import all_simple_paths
    longest = (0, None)
    for start_node in start_nodes:
        for end_node in end_nodes:
            for path in all_simple_paths(G, start_node, end_node):
                if len(path) > longest[0]:
                    longest = (len(path), path)
    return longest[1]

prev = ''  # used in rolling_group(val) in write_assay_table_files(inv_obj, output_dir)


def write_assay_table_files(inv_obj, output_dir):
    """
        Writes out assay table files according to pattern defined by

        Sample Name,
        Protocol Ref: 'sample collection', [ ParameterValue[], ... ],
        Material Name, [ Characteristics[], ... ]
        [ FactorValue[], ... ]


    """
    if isinstance(inv_obj, Investigation):
        for study_obj in inv_obj.studies:
            for assay_obj in study_obj.assays:
                graph = assay_obj.graph
                cols = list()
                for node in _longest_path(graph):
                    mcount = 0
                    if isinstance(node, Sample):
                        cols.append('sample')
                    elif isinstance(node, Extract):
                        if isinstance(node, LabeledExtract):
                            cols.extend(('lextract', 'lextract_label', 'lextract_label_termsource', 'lextract_label_termaccession'))
                        else:
                            cols.append('extract')
                    elif isinstance(node, Material):
                        if node.type == 'Labeled Extract Name':
                            cols.append('lextract')
                            cols.append('lextract_label')
                            cols.append('lextract_label_termsource')
                            cols.append('lextract_label_termaccession')
                        elif node.type == 'Extract Name':
                            cols.append('extract')
                        else:
                            cols.append('material[' + str(mcount) + ']')
                            mcount += 1
                    elif isinstance(node, Process):
                        cols.append('protocol[' + node.executes_protocol.name + ']')
                        if node.date is not None:
                            cols.append('protocol[' + node.executes_protocol.name + ']_date')
                        if node.performer is not None:
                            cols.append('protocol[' + node.executes_protocol.name + ']_performer')
                        for prop in sorted(node.additional_properties.keys()):
                            cols.append('protocol[' + node.executes_protocol.name + ']_prop[' + prop + ']')
                        for pv in sorted(node.parameter_values, key=lambda x: id(x.category)):
                            if isinstance(pv.value, int) or isinstance(pv.value, float):
                                cols.extend(('protocol[' + node.executes_protocol.name + ']_pv[' + pv.category.parameter_name.name + ']',
                                             'protocol[' + node.executes_protocol.name + ']_pv[' + pv.category.parameter_name.name + ']_unit',
                                             'protocol[' + node.executes_protocol.name + ']_pv[' + pv.category.parameter_name.name + ']_unit_termsource',
                                             'protocol[' + node.executes_protocol.name + ']_pv[' + pv.category.parameter_name.name + ']_unit_termaccession'))
                            elif isinstance(pv.value, OntologyAnnotation):
                                cols.extend(('protocol[' + node.executes_protocol.name + ']_pv[' + pv.category.parameter_name.name + ']',
                                             'protocol[' + node.executes_protocol.name + ']_pv[' + pv.category.parameter_name.name + ']_termsource',
                                             'protocol[' + node.executes_protocol.name + ']_pv[' + pv.category.parameter_name.name + ']_termaccession',))
                            else:
                                cols.append('protocol[' + node.executes_protocol.name + ']_pv[' + pv.category.parameter_name.name + ']',)
                        for output in [x for x in node.outputs if isinstance(x, DataFile)]:
                            cols.append('data[' + output.label + ']')
                    elif isinstance(node, DataFile):
                        pass  # we process DataFile above inside Process
                start_nodes = list()
                end_nodes = list()
                for node in graph.nodes():
                    if len(graph.in_edges(node)) == 0:
                        start_nodes.append(node)
                    if len(graph.out_edges(node)) == 0:
                        end_nodes.append(node)
                import pandas as pd
                df = pd.DataFrame(columns=cols)
                i = 0
                assay_obj.paths = list()
                for start_node in start_nodes:
                    for end_node in end_nodes:
                        for path in list(nx.algorithms.all_simple_paths(graph, start_node, end_node)):
                            mcount = 0
                            compound_key = str()
                            for node in path:
                                if isinstance(node, Sample):
                                    df.loc[i, 'sample'] = node.name
                                    compound_key += node.name + '/'
                                elif isinstance(node, Material):
                                    if node.type == 'Labeled Extract Name':
                                        df.loc[i, 'lextract'] = node.name
                                        compound_key += node.name + '/'
                                        df.loc[i, 'lextract_label'] = node.characteristics[0].value.name
                                        df.loc[i, 'lextract_label_termsource'] =  node.characteristics[0].value.term_source.name
                                        df.loc[i, 'lextract_label_termaccession'] =  node.characteristics[0].value.term_accession
                                    elif node.type == 'Extract Name':
                                        df.loc[i, 'extract'] = node.name
                                        compound_key += node.name + '/'
                                    else:
                                        df.loc[i, 'material[' + str(mcount) + ']'] = node.name
                                        compound_key += node.name + '/'
                                        mcount += 1
                                elif isinstance(node, DataFile):
                                    # for file in sorted(node.data_files, key=lambda x: x.label):
                                    df.loc[i, 'data[' + node.label + ']'] = node.filename
                                elif isinstance(node, Process):
                                    df.loc[i, 'protocol[' + node.executes_protocol.name + ']'] = node.executes_protocol.name
                                    compound_key += node.executes_protocol.name + '/' + node.name + '/'
                                    if node.date is not None:
                                        df.loc[i, 'protocol[' + node.executes_protocol.name + ']_date'] = node.date
                                    if node.performer is not None:
                                        df.loc[i, 'protocol[' + node.executes_protocol.name + ']_performer'] = node.performer
                                    for prop in reversed(sorted(node.additional_properties.keys())):
                                        df.loc[i, 'protocol[' + node.executes_protocol.name + ']_prop[' + prop + ']'] = node.additional_properties[prop]
                                        compound_key += node.executes_protocol.name + '/' + prop + '/' + node.additional_properties[prop]
                                    for pv in sorted(node.parameter_values, key=lambda x: id(x.category)):
                                        if isinstance(pv.value, int) or isinstance(pv.value, float):
                                            df.loc[i, 'protocol[' + node.executes_protocol.name + ']_pv[' + pv.category.parameter_name.name + ']'] = pv.value
                                            df.loc[i, 'protocol[' + node.executes_protocol.name + ']_pv[' + pv.category.parameter_name.name + ']_unit'] = pv.unit.name
                                            df.loc[i, 'protocol[' + node.executes_protocol.name + ']_pv[' + pv.category.parameter_name.name + ']_unit_termsource'] = pv.unit.term_source.name
                                            df.loc[i, 'protocol[' + node.executes_protocol.name + ']_pv[' + pv.category.parameter_name.name + ']_unit_termaccession'] = pv.unit.term_accession
                                        elif isinstance(pv.value, OntologyAnnotation):
                                            df.loc[i, 'protocol[' + node.executes_protocol.name + ']_pv[' + pv.category.parameter_name.name + ']'] = pv.value.name
                                            df.loc[i, 'protocol[' + node.executes_protocol.name + ']_pv[' + pv.category.parameter_name.name + ']_termsource'] = pv.value.term_source.name
                                            df.loc[i, 'protocol[' + node.executes_protocol.name + ']_pv[' + pv.category.parameter_name.name + ']_termaccession'] = pv.value.term_accession
                                        else:
                                            df.loc[i, 'protocol[' + node.executes_protocol.name + ']_pv[' + pv.category.parameter_name.name + ']'] = pv.value
                            df.loc[i, 'compound_key'] = compound_key
                            i += 1

                # reduce rows of data on separate lines

                # can we group by matching all columns minus the data columns?
                import re
                data_regex = re.compile('data\[(.*?)\]')
                # cols_no_data = [col for col in cols if not data_regex.match(col)]  # column list without data cols

                # calculate groupings
                def rolling_group(val):
                    global prev
                    if val != prev:
                        rolling_group.group += 1  # val != prev is signal to switch group; rows sorted by cols_no_data
                    prev = val
                    return rolling_group.group
                rolling_group.group = 0  # static variable
                groups = df.groupby(df['compound_key'].apply(rolling_group), as_index=True)  # groups by column 1 only

                # merge items in column groups
                def reduce(group, column):
                    col = group[column]
                    s = [str(each) for each in col if pd.notnull(each)]
                    if len(s) > 0:
                        return s[0]
                    else:
                        return ''
                df = groups.apply(lambda g: pd.Series([reduce(g, col) for col in g.columns], index=g.columns))

                #  cleanup column headers before writing out df
                material_regex = re.compile('material\[(.*?)\]')
                protocol_regex = re.compile('protocol\[(.*?)\]')
                prop_regex = re.compile('.*_prop\[(.*?)\]')
                pv_regex = re.compile('.*_pv\[(.*?)\]')
                fv_regex = re.compile('.*_fv\[(.*?)\]')
                for i, col in enumerate(cols):
                    if col == 'sample':
                        cols[i] = 'Sample Name'
                    if material_regex.match('material'):
                        cols[i] = 'Material Name'
                    if col == 'extract':
                        cols[i] = 'Extract Name'
                    if protocol_regex.match(col):
                        cols[i] = 'Protocol REF'
                    if '_date' in col:
                        cols[i] = 'Date'
                    if '_performer' in col:
                        cols[i] = 'Performer'
                    if ']_unit' in col:
                        cols[i] = 'Unit'
                    if '_termsource' in col:
                        cols[i] = 'Term Source REF'
                    if '_termaccession' in col:
                        cols[i] = 'Term Accession'
                    if col == 'lextract':
                        cols[i] = 'Labeled Extract Name'
                    if col == 'lextract_label':
                        cols[i] = 'Label'
                    if prop_regex.match(col) is not None:
                        cols[i] = prop_regex.findall(col)[0]
                    if data_regex.match(col) is not None:
                        cols[i] = data_regex.findall(col)[0]
                    if fv_regex.match(col) is not None:
                        cols[i] = 'Factor Value[' + fv_regex.findall(col)[0] + ']'
                    if pv_regex.match(col) is not None:
                        cols[i] = 'Parameter Value[' + pv_regex.findall(col)[0] + ']'
<<<<<<< HEAD
                df.columns = cols
                df = df.sort_values(by=df.columns[0], ascending=True)  # arbitrary sort on column 0
                # import numpy as np
                # df = df.replace(r'\s+', np.nan, regex=True).replace('', np.nan)
                # df = df.dropna(axis=1, how='all')
=======
                del df['compound_key']  # release compound_key as we don't write it out
                df.columns = cols  # reset column headers
                df = df.sort_values(by=df.columns[0], ascending=True)  # arbitrary sort on column 0 (Sample name)
                # drop completely empty columns
                import numpy as np
                df = df.replace('', np.nan)
                df = df.dropna(axis=1, how='all')
                assay_obj.df = df  # http://stackoverflow.com/questions/24986968/combine-rows-under-a-condition-in-a-pandas-dataframe
>>>>>>> 07fbca62
                df.to_csv(path_or_buf=open(os.path.join(output_dir, assay_obj.filename), 'w'), index=False, sep='\t', encoding='utf-8',)


def write_study_table_files(inv_obj, output_dir):
    """
        Writes out study table files according to pattern defined by

        Source Name, [ Characteristics[], ... ],
        Protocol Ref*: 'sample collection', [ ParameterValue[], ... ],
        Sample Name, [ Characteristics[], ... ]
        [ FactorValue[], ... ]

        which should be equivalent to studySample.xml in default config

    """
    if isinstance(inv_obj, Investigation):
        for study_obj in inv_obj.studies:
            graph = study_obj.graph
            cols = list()
            for node in _longest_path(graph):
                if isinstance(node, Source):
                    cols.append('source')
                    for c in sorted(node.characteristics, key=lambda x: id(x.category)):
                        if isinstance(c.value, int) or isinstance(c.value, float):
                            cols.extend(('source_char[' + c.category.characteristic_type.name + ']',
                                         'source_char[' + c.category.characteristic_type.name + ']_unit',
                                         'source_char[' + c.category.characteristic_type.name + ']_unit_termsource',
                                         'source_char[' + c.category.characteristic_type.name + ']_unit_termaccession',))
                        elif isinstance(c.value, OntologyAnnotation):
                            cols.extend(('source_char[' + c.category.characteristic_type.name + ']',
                                         'source_char[' + c.category.characteristic_type.name + ']_termsource',
                                         'source_char[' + c.category.characteristic_type.name + ']_termaccession',))
                        else:
                            cols.append('source_char[' + c.category.characteristic_type.name + ']',)
                elif isinstance(node, Process):
                    cols.append('protocol[' + node.executes_protocol.name + ']')
                    if node.date is not None:
                        cols.append('protocol[' + node.executes_protocol.name + ']_date')
                    if node.performer is not None:
                        cols.append('protocol[' + node.executes_protocol.name + ']_performer')
                    for pv in sorted(node.parameter_values, key=lambda x: id(x.category)):
                        if isinstance(pv.value, int) or isinstance(pv.value, float):
                            cols.extend(('protocol[' + node.executes_protocol.name + ']_pv[' + pv.category.parameter_name.name + ']',
                                         'protocol[' + node.executes_protocol.name + ']_pv[' + pv.category.parameter_name.name + ']_unit',
                                         'protocol[' + node.executes_protocol.name + ']_pv[' + pv.category.parameter_name.name + ']_unit_termsource',
                                         'protocol[' + node.executes_protocol.name + ']_pv[' + pv.category.parameter_name.name + ']_unit_termaccession'))
                        elif isinstance(pv.value, OntologyAnnotation):
                            cols.extend(('protocol[' + node.executes_protocol.name + ']_pv[' + pv.category.parameter_name.name + ']',
                                         'protocol[' + node.executes_protocol.name + ']_pv[' + pv.category.parameter_name.name + ']_termsource',
                                         'protocol[' + node.executes_protocol.name + ']_pv[' + pv.category.parameter_name.name + ']_termaccession',))
                        else:
                            cols.append('protocol[' + node.executes_protocol.name + ']_pv[' + pv.category.parameter_name.name + ']',)
                elif isinstance(node, Sample):
                    cols.append('sample')
                    for c in sorted(node.characteristics, key=lambda x: id(x.category)):
                        if isinstance(c.value, int) or isinstance(c.value, float):
                            cols.extend(('sample_char[' + c.category.characteristic_type.name + ']',
                                         'sample_char[' + c.category.characteristic_type.name + ']_unit',
                                         'sample_char[' + c.category.characteristic_type.name + ']_unit_termsource',
                                         'sample_char[' + c.category.characteristic_type.name + ']_unit_termaccession',))
                        elif isinstance(c.value, OntologyAnnotation):
                            cols.extend(('sample_char[' + c.category.characteristic_type.name + ']',
                                         'sample_char[' + c.category.characteristic_type.name + ']_termsource',
                                         'sample_char[' + c.category.characteristic_type.name + ']_termaccession',))
                    for fv in sorted(node.factor_values, key=lambda x: id(x.factor_name)):
                        if isinstance(fv.value, int) or isinstance(fv.value, float):
                            cols.extend(('sample_fv[' + fv.factor_name.factor_type.name + ']',
                                         'sample_fv[' + fv.factor_name.factor_type.name + ']_unit',
                                         'sample_fv[' + fv.factor_name.factor_type.name + ']_unit_termsource',
                                         'sample_fv[' + fv.factor_name.factor_type.name + ']_unit_termaccession',))
                        elif isinstance(fv.value, OntologyAnnotation):
                            cols.extend(('sample_fv[' + fv.factor_name.factor_type.name + ']',
                                         'sample_fv[' + fv.factor_name.factor_type.name + ']_termsource',
                                         'sample_fv[' + fv.factor_name.factor_type.name + ']_termaccession',))
            start_nodes = list()
            end_nodes = list()
            for node in graph.nodes():
                if len(graph.in_edges(node)) == 0:
                    start_nodes.append(node)
                if len(graph.out_edges(node)) == 0:
                    end_nodes.append(node)
            import pandas as pd
            df = pd.DataFrame(columns=cols)
            i = 0
            for start_node in start_nodes:
                for end_node in end_nodes:
                    paths = list(nx.algorithms.all_simple_paths(graph, start_node, end_node))
                    for path in paths:
                        for node in path:
                            if isinstance(node, Source):
                                df.loc[i, 'source'] = node.name
                                for c in sorted(node.characteristics, key=lambda x: id(x.category)):
                                    if isinstance(c.value, int) or isinstance(c.value, float):
                                        df.loc[i, 'source_char[' + c.category.characteristic_type.name + ']'] = c.value
                                        df.loc[i, 'source_char[' + c.category.characteristic_type.name + ']_unit'] = c.unit.name
                                        df.loc[i, 'source_char[' + c.category.characteristic_type.name + ']_unit_termsource'] = c.unit.term_source.name
                                        df.loc[i, 'source_char[' + c.category.characteristic_type.name + ']_unit_termaccession'] = c.unit.term_accession
                                    elif isinstance(c.value, OntologyAnnotation):
                                        df.loc[i, 'source_char[' + c.category.characteristic_type.name + ']'] = c.value.name
                                        df.loc[i, 'source_char[' + c.category.characteristic_type.name + ']_termsource'] = c.value.term_source.name
                                        df.loc[i, 'source_char[' + c.category.characteristic_type.name + ']_termaccession'] = c.value.term_accession
                                    else:
                                        df.loc[i, 'source_char[' + c.category.characteristic_type.name + ']'] = c.value
                            elif isinstance(node, Process):
                                df.loc[i, 'protocol[' + node.executes_protocol.name + ']'] = node.executes_protocol.name
                                if node.date is not None:
                                    df.loc[i, 'protocol[' + node.executes_protocol.name + ']_date'] = node.date
                                if node.performer is not None:
                                    df.loc[i, 'protocol[' + node.executes_protocol.name + ']_performer'] = node.performer
                                for pv in sorted(node.parameter_values, key=lambda x: id(x.category)):
                                    if isinstance(pv.value, int) or isinstance(pv.value, float):
                                        df.loc[i, 'protocol[' + node.executes_protocol.name + ']_pv[' + pv.category.parameter_name.name + ']'] = pv.value
                                        df.loc[i, 'protocol[' + node.executes_protocol.name + ']_pv[' + pv.category.parameter_name.name + ']_unit'] = pv.unit.name
                                        df.loc[i, 'protocol[' + node.executes_protocol.name + ']_pv[' + pv.category.parameter_name.name + ']_unit_termsource'] = pv.unit.term_source.name
                                        df.loc[i, 'protocol[' + node.executes_protocol.name + ']_pv[' + pv.category.parameter_name.name + ']_unit_termaccession'] = pv.unit.term_accession
                                    elif isinstance(pv.value, OntologyAnnotation):
                                        df.loc[i, 'protocol[' + node.executes_protocol.name + ']_pv[' + pv.category.parameter_name.name + ']'] = pv.value.name
                                        df.loc[i, 'protocol[' + node.executes_protocol.name + ']_pv[' + pv.category.parameter_name.name + ']_termsource'] = pv.value.term_source
                                        df.loc[i, 'protocol[' + node.executes_protocol.name + ']_pv[' + pv.category.parameter_name.name + ']_termaccession'] = pv.value.term_accession
                                    else:
                                        df.loc[i, i, 'protocol[' + node.executes_protocol.name + ']_pv[' + pv.category.characteristic_type.name + ']'] = pv.value
                            elif isinstance(node, Sample):
                                df.loc[i, 'sample'] = node.name
                                for c in sorted(node.characteristics, key=lambda x: id(x.category)):
                                    if isinstance(c.value, int) or isinstance(c.value, float):
                                        df.loc[i, 'sample_char[' + c.category.characteristic_type.name + ']'] = c.value
                                        df.loc[i, 'sample_char[' + c.category.characteristic_type.name + ']_unit'] = c.unit.name
                                        df.loc[i, 'sample_char[' + c.category.characteristic_type.name + ']_unit_termsource'] = c.unit.term_source.name
                                        df.loc[i, 'sample_char[' + c.category.characteristic_type.name + ']_term_accession'] = c.unit.term_accession
                                    elif isinstance(c.value, OntologyAnnotation):
                                        df.loc[i, 'sample_char[' + c.category.characteristic_type.name + ']'] = c.value.name
                                        df.loc[i, 'sample_char[' + c.category.characteristic_type.name + ']_termsource'] = c.value.term_source.name
                                        df.loc[i, 'sample_char[' + c.category.characteristic_type.name + ']_termaccession'] = c.value.term_accession
                                    else:
                                        df.loc[i, 'sample_char[' + c.category.characteristic_type.name + ']'] = c.value
                                for fv in sorted(node.factor_values, key=lambda x: id(x.factor_name)):
                                    if isinstance(fv.value, int) or isinstance(fv.value, float):
                                        df.loc[i, 'sample_fv[' + fv.factor_name.factor_type.name + ']'] = fv.value
                                        df.loc[i, 'sample_fv[' + fv.factor_name.factor_type.name + ']_unit'] = fv.unit.name
                                        df.loc[i, 'sample_fv[' + fv.factor_name.factor_type.name + ']_unit_termsource'] = fv.unit.term_source.name
                                        df.loc[i, 'sample_fv[' + fv.factor_name.factor_type.name + ']_unit_termaccession'] = fv.unit.term_accession
                                    elif isinstance(fv.value, OntologyAnnotation):
                                        df.loc[i, 'sample_fv[' + fv.factor_name.factor_type.name + ']'] = fv.value.name
                                        df.loc[i, 'sample_fv[' + fv.factor_name.factor_type.name + ']_termsource'] = fv.value.term_source.name
                                        df.loc[i, 'sample_fv[' + fv.factor_name.factor_type.name + ']_termaccession'] = fv.value.term_accession
                                    else:
                                        df.loc[i, 'sample_fv[' + fv.factor_name.factor_type.name + ']'] = fv.value
                        i += 1
            #  cleanup column headers before writing out df
            import re
            char_regex = re.compile('.*_char\[(.*?)\]')
            pv_regex = re.compile('.*_pv\[(.*?)\]')
            fv_regex = re.compile('.*_fv\[(.*?)\]')
            for i, col in enumerate(cols):
                if col == 'source':
                    cols[i] = 'Source Name'
                if col == 'sample':
                    cols[i] = 'Sample Name'
                if char_regex.match(col) is not None:
                    cols[i] = 'Characteristics[' + char_regex.findall(col)[0] + ']'
                if fv_regex.match(col) is not None:
                    cols[i] = 'Factor Value[' + fv_regex.findall(col)[0] + ']'
                if pv_regex.match(col) is not None:
                    cols[i] = 'Parameter Value[' + pv_regex.findall(col)[0] + ']'
                if 'protocol[' in col:
                    cols[i] = 'Protocol REF'
                if '_date' in col:
                    cols[i] = 'Date'
                if '_performer' in col:
                    cols[i] = 'Performer'
                if ']_unit' in col:
                    cols[i] = 'Unit'
                if '_termsource' in col:
                    cols[i] = 'Term Source REF'
                if '_termaccession' in col:
                    cols[i] = 'Term Accession'
            # df.columns = cols
            df = df.sort_values(by=df.columns[0], ascending=True)  # arbitrary sort on column 0
            df.to_csv(path_or_buf=open(os.path.join(output_dir, study_obj.filename), 'w'), index=False, sep='\t', encoding='utf-8',)
    else:
        raise IOError("Input object is not a valid Investigation object")


def read_investigation_file(fp):

    def _peek(f):
        position = f.tell()
        l = f.readline()
        f.seek(position)
        return l

    def _read_tab_section(f, sec_key, next_sec_key=None):

        line = f.readline()
        if not line.rstrip() == sec_key:
            raise IOError("Expected: " + sec_key + " section, but got: " + line)
        memf = io.StringIO()
        while not _peek(f=f).rstrip() == next_sec_key:
            line = f.readline()
            if not line:
                break
            memf.write(line)
        memf.seek(0)
        return memf

    def _build_section_df(f):
        import numpy as np
        df = pd.read_csv(f, sep='\t').T  # Load and transpose ISA file section
        df.replace(np.nan, '', regex=True, inplace=True)  # Strip out the nan entries
        df.reset_index(inplace=True)  # Reset index so it is accessible as column
        df.columns = df.iloc[0]  # If all was OK, promote this row to the column headers
        df = df.reindex(df.index.drop(0))  # Reindex the DataFrame
        return df

    # Read in investigation file into DataFrames first
    ontology_sources_df = _build_section_df(_read_tab_section(
        f=fp,
        sec_key='ONTOLOGY SOURCE REFERENCE',
        next_sec_key='INVESTIGATION'
    ))
    # assert({'Term Source Name', 'Term Source File', 'Term Source Version', 'Term Source Description'}
    #        .issubset(set(ontology_sources_df.columns.values)))  # Check required labels are present
    investigation_df = _build_section_df(_read_tab_section(
        f=fp,
        sec_key='INVESTIGATION',
        next_sec_key='INVESTIGATION PUBLICATIONS'
    ))
    investigation_publications_df = _build_section_df(_read_tab_section(
        f=fp,
        sec_key='INVESTIGATION PUBLICATIONS',
        next_sec_key='INVESTIGATION CONTACTS'
    ))
    investigation_contacts_df = _build_section_df(_read_tab_section(
        f=fp,
        sec_key='INVESTIGATION CONTACTS',
        next_sec_key='STUDY'
    ))
    study_df_list = list()
    study_design_descriptors_df_list = list()
    study_publications_df_list = list()
    study_factors_df_list = list()
    study_assays_df_list = list()
    study_protocols_df_list = list()
    study_contacts_df_list = list()
    while _peek(fp):  # Iterate through STUDY blocks until end of file
        study_df_list.append(_build_section_df(_read_tab_section(
            f=fp,
            sec_key='STUDY',
            next_sec_key='STUDY DESIGN DESCRIPTORS'
        )))
        study_design_descriptors_df_list.append(_build_section_df(_read_tab_section(
            f=fp,
            sec_key='STUDY DESIGN DESCRIPTORS',
            next_sec_key='STUDY PUBLICATIONS'
        )))
        study_publications_df_list.append(_build_section_df(_read_tab_section(
            f=fp,
            sec_key='STUDY PUBLICATIONS',
            next_sec_key='STUDY FACTORS'
        )))
        study_factors_df_list.append(_build_section_df(_read_tab_section(
            f=fp,
            sec_key='STUDY FACTORS',
            next_sec_key='STUDY ASSAYS'
        )))
        study_assays_df_list.append(_build_section_df(_read_tab_section(
            f=fp,
            sec_key='STUDY ASSAYS',
            next_sec_key='STUDY PROTOCOLS'
        )))
        study_protocols_df_list.append(_build_section_df(_read_tab_section(
            f=fp,
            sec_key='STUDY PROTOCOLS',
            next_sec_key='STUDY CONTACTS'
        )))
        study_contacts_df_list.append(_build_section_df(_read_tab_section(
            f=fp,
            sec_key='STUDY CONTACTS',
            next_sec_key='STUDY'
        )))

    # # Start building the object model
    # ontology_source_references = list()
    # for x in ontology_sources_df.iterrows():  # Iterate over the rows to build our OntologySourceReference objs
    #     ontology_source_data = x[1]  # Get data out of df row
    #     ontology_source = OntologySourceReference(
    #         name=ontology_source_data['Term Source Name'],
    #         file=ontology_source_data['Term Source File'],
    #         version=ontology_source_data['Term Source Version'],
    #         description=ontology_source_data['Term Source Description']
    #     )
    #     print(ontology_source.to_json())
    #     ontology_source_references.append(ontology_source)
    # investigation_data = investigation_df.loc[1]
    # investigation = Investigation(
    #     identifier=investigation_data['Investigation Identifier'],
    #     title=investigation_data['Investigation Title'],
    #     description=investigation_data['Investigation Description'],
    #     submission_date=investigation_data['Investigation Submission Date'],
    #     public_release_date=investigation_data['Investigation Public Release Date'],
    # )
    # for x in investigation_publications_df.iterrows():
    #     investigation_publication_data = x[1]
    #     investigation_publication = Publication(
    #         pubmed_id=investigation_publication_data['Investigation PubMed ID'],
    #         doi=investigation_publication_data['Investigation Publication DOI'],
    #         author_list=investigation_publication_data['Investigation Publication Author List'],
    #         title=investigation_publication_data['Investigation Publication Title'],
    #         status=OntologyAnnotation(
    #             name=investigation_publication_data['Investigation Publication Status'],
    #             term_accession=investigation_publication_data['Investigation Publication Status Term Accession'],
    #             term_source=investigation_publication_data['Investigation Publication Status Term Source REF'],
    #         )
    #     )
    #     investigation.publications.append(investigation_publication)
    return investigation_df


def read_study_file(fp):
    import re

    def _read_study_record_line(column_names, row_):
        characteristics_regex = re.compile('Characteristics\[(.*?)\]')
        factor_value_regex = re.compile('Factor Value\[(.*?)\]')
        if len(column_names) != len(row_):
            raise IOError
        source_ = Source()
        sample_ = Sample()
        for index, value in enumerate(column_names):
            if value == 'Source Name':
                source_.name = row_[index]
            if value == 'Sample Name':
                sample_.name = row_[index]
            if value == 'Material Type':
                pass
            if value == 'Protocol REF':
                processing_event_ = Process(
                    executes_protocol=row_[index],
                )
                try:
                    peek_column = column_names[index+1]
                    if peek_column == 'Date':
                        processing_event_.date_ = row_[index+1]
                        peek_column = column_names[index+2]
                        if peek_column == 'Performer':
                            processing_event_.performer = row_[index+2]
                    if peek_column == 'Performer':
                        processing_event_.performer = row_[index+1]
                        if peek_column == 'Date':
                            processing_event_.date = row_[index+2]
                except IndexError:
                    pass
            if characteristics_regex.match(value):
                characteristic = Characteristic()
                characteristic.category = characteristics_regex.findall(value)[0]
                try:
                    peek_column = column_names[index+1]
                    if peek_column == 'Term Source REF':
                        characteristic.value = OntologyAnnotation(
                            name=row_[index],
                            term_source=row_[index+1],
                            term_accession=row_[index+2],
                        )
                    else:
                        characteristic.value = row_[index]
                except IndexError:
                    pass
                finally:
                    if sample_.name == '':
                        source_.characteristics.append(characteristic)
                    else:
                        sample_.characteristics.append(characteristic)
            if factor_value_regex.match(value):
                factor_value = FactorValue()
                factor_value.factor_name = factor_value_regex.findall(value)[0]
                try:
                    peek_column = column_names[index+1]
                    if peek_column == 'Term Source REF':
                        factor_value.value = OntologyAnnotation(
                            name=row_[index],
                            term_source=row_[index+1],
                            term_accession=row_[index+2],
                        )
                    elif peek_column == 'Unit':
                        factor_value.value = row_[index]
                        factor_value.unit = OntologyAnnotation(
                            name=row_[index+1],
                            term_source=row_[index+2],
                            term_accession=row_[index+3],
                        )
                except IndexError:
                    pass
                finally:
                    sample_.factor_values.append(factor_value)
        return source_, sample_, processing_event_

    import csv
    study_reader = csv.reader(fp, delimiter='\t')
    fieldnames = next(study_reader)
    experimental_graph = dict()
    for row in study_reader:
        source, sample, processing_event = _read_study_record_line(column_names=fieldnames, row_=row)
        try:
            experimental_graph[source].append(processing_event)
        except KeyError:
            experimental_graph[source] = list()
            experimental_graph[source].append(processing_event)
        try:
            experimental_graph[processing_event].append(sample)
        except KeyError:
            experimental_graph[processing_event] = list()
            experimental_graph[processing_event].append(sample)
    return experimental_graph<|MERGE_RESOLUTION|>--- conflicted
+++ resolved
@@ -942,13 +942,6 @@
                         cols[i] = 'Factor Value[' + fv_regex.findall(col)[0] + ']'
                     if pv_regex.match(col) is not None:
                         cols[i] = 'Parameter Value[' + pv_regex.findall(col)[0] + ']'
-<<<<<<< HEAD
-                df.columns = cols
-                df = df.sort_values(by=df.columns[0], ascending=True)  # arbitrary sort on column 0
-                # import numpy as np
-                # df = df.replace(r'\s+', np.nan, regex=True).replace('', np.nan)
-                # df = df.dropna(axis=1, how='all')
-=======
                 del df['compound_key']  # release compound_key as we don't write it out
                 df.columns = cols  # reset column headers
                 df = df.sort_values(by=df.columns[0], ascending=True)  # arbitrary sort on column 0 (Sample name)
@@ -957,7 +950,6 @@
                 df = df.replace('', np.nan)
                 df = df.dropna(axis=1, how='all')
                 assay_obj.df = df  # http://stackoverflow.com/questions/24986968/combine-rows-under-a-condition-in-a-pandas-dataframe
->>>>>>> 07fbca62
                 df.to_csv(path_or_buf=open(os.path.join(output_dir, assay_obj.filename), 'w'), index=False, sep='\t', encoding='utf-8',)
 
 
