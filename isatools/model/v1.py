from datetime import date
from enum import Enum


class Comment(object):
    """A comment allows arbitrary annotation of all ISA classes

    Attributes:
        name: The name of the comment (as mapped to Comment[SomeName]) to give context to the comment field
        value: A value for the corresponding comment, as a string encoded in some way
    """
    def __init__(self, name='', value=''):
        self.name = name
        self.value = value


class IsaObject(object):
    """ An ISA Object is an abstract class to enable containment of Comments

    Attributes:
        comments: Comments associated with the implementing ISA class (all ISA classes)
    """
    def __init__(self, comments=None):
        if comments is None:
            self.comments = list()
        else:
            self.comments = comments


class StudyConfigurableObject(object):

    def __init__(self):
        self._study_node_sequence = None

    def _validate_process_sequence(self, process_sequence):
        #  Take all of our process objects and try to create an end-to-end graph
        import networkx as nx
        graph = nx.DiGraph()
        prev_process_node = None
        for process in process_sequence:
            if len(process.inputs) == 0:  # If current process has no inputs, assume connect to prev process
                graph.add_edge(prev_process_node, process)
            for input_ in process.inputs:
                graph.add_edge(input_, process)
            for output in process.outputs:
                graph.add_edge(process, output)
            prev_process_node = process
        #  Next, check if graph nodes match _study_node_sequence
        i = 0
        for node in graph.nodes():
            class_type = self._study_node_sequence[i]
            if not isinstance(node, class_type):
                raise TypeError("Unexpected node in sequence")


class FieldConfigurableObject(object):

    def __init__(self):
        self._field_header = None
        self._field_data_type = None
        self._field_is_file_field = None
        self._field_is_multiple_value = None
        self._field_is_required = None
        self._field_is_hidden = None
        self._field_is_forced_ontology = None
        self._field_description = None
        self._field_default_value = None
        self._field_generated_value_template = None
        self._field_list_values = None
        self._field_pos = None

    def _validate_data_type(self, v):
        type_error = False
        if self._field_data_type == 'String':
            if not isinstance(v, str):
                type_error = True
        elif self._field_data_type == 'Ontology term':
            if not isinstance(v, OntologyAnnotation):
                type_error = True
        elif self._field_data_type == 'Integer':
            if not isinstance(v, int):
                type_error = True
        elif self._field_data_type == 'List':
            if v not in self._field_list_values:
                type_error = True
        elif self._field_data_type == 'Float':
            if not isinstance(v, float):
                type_error = True
        elif self._field_data_type == 'Boolean':
            if not isinstance(v, bool):
                type_error = True
        # elif self._field_data_type == 'Date':
        #     if not isinstance(v, date):
        #         type_error = True
        if type_error:
            raise TypeError("Value to set does not comply with configuration")


class Investigation(IsaObject):
    """An investigation maintains metadata about the project context and links to one or more studies. There can only
    be 1 Investigation in an ISA package. Investigations has the following properties:

    Attributes:
        identifier: A locally unique identifier or an accession number provided by a repository.
        title: A concise name given to the investigation
        description: A textual description of the investigation
        submission_date: The date on which the investigation was reported to the repository.
        public_release_date: The date on which the investigation should be released publicly
        ontology_source_references: This annotation section is identical to that in the MAGE-TAB format.
        publications: Publications associated with an Investigation.
        contacts: People/contacts associated with an Investigation.
        studies: Study is the central unit, containing information on the subject under study, its characteristics and
        any treatments applied.
    """

    def __init__(self, id_='', filename='', identifier="", title="", description="", submission_date=date.today(),
                 public_release_date=date.today(), ontology_source_references=None, publications=None,
                 contacts=None, studies=None, comments=None):
        super().__init__(comments)
        self.id = id_
        self.filename = filename
        self.identifier = identifier
        self.title = title
        self.description = description
        self.submission_date = submission_date
        self.public_release_date = public_release_date
        if ontology_source_references is None:
            self.ontology_source_references = list()
        else:
            self.ontology_source_references = ontology_source_references
        if publications is None:
            self.publications = list()
        else:
            self.publications = publications
        if contacts is None:
            self.contacts = list()
        else:
            self.contacts = contacts
        if studies is None:
            self.studies = list()
        else:
            self.studies = studies


class OntologySourceReference(IsaObject):
    """This annotation section is identical to that in the MAGE-TAB format.

    Attributes:
        name: The name of the source of a term; i.e. the source controlled vocabulary or ontology.
        file: A file name or a URI of an official resource.
        version: The version number of the Term Source to support terms tracking.
        description: Use for disambiguating resources when homologous prefixes have been used.
    """

    def __init__(self, name="", file="", version="", description="", comments=None):
        super().__init__(comments)
        self.name = name
        self.file = file
        self.version = version
        self.description = description


class OntologyAnnotation(IsaObject):
    """An ontology term annotation reference

    Attributes:
        term_source: The abbreviated ontology name. It should correspond to one of the sources as specified in the
        ontology_source_reference section of the Investigation.
        term_accession: URI
    """

    def __init__(self, id_='', name="", term_source=None, term_accession="", comments=None):
        super().__init__(comments)
        self.id = id_
        self.name = name
        if term_source is None:
            self.term_source = OntologySourceReference()
        else:
            self.term_source = term_source
        self.term_accession = term_accession


class Publication(IsaObject):
    """A publication associated with an investigation or study.

    Attributes:
        pubmed_id: The PubMed IDs of the described publication(s) associated with this investigation.
        doi: A Digital Object Identifier (DOI) for that publication (where available).
        author_list: The list of authors associated with that publication.
        title: The title of publication associated with the investigation.
        status: A term describing the status of that publication (i.e. submitted, in preparation, published).
    """

    def __init__(self, pubmed_id="", doi="", author_list="", title="", status=None, comments=None):
        super().__init__(comments)
        self.pubmed_id = pubmed_id
        self.doi = doi
        self.author_list = author_list
        self.title = title
        if status is None:
            self.status = OntologyAnnotation()
        else:
            self.status = status


class Person(IsaObject):
    """A person/contact that can be attributed to an Investigation or Study.

    Attributes:
        last_name: The last name of a person associated with the investigation.
        first_name: The first name of a person associated with the investigation.
        mid_initials: The middle initials of a person associated with the investigation.
        email: The email address of a person associated with the investigation.
        phone: The telephone number of a person associated with the investigation.
        fax: The fax number of a person associated with the investigation.
        address: The address of a person associated with the investigation.
        affiliation: The organization affiliation for a person associated with the investigation.
        roles: Term to classify the role(s) performed by this person in the context of the investigation,
        which means that the roles reported here need not correspond to roles held withing their
        affiliated organization.
    """

    def __init__(self, id_='', first_name="", last_name="", mid_initials="", email="", phone="", fax="", address="",
                 affiliation="", roles=None, comments=None):
        super().__init__(comments)
        self.id = id_
        self.last_name = last_name
        self.first_name = first_name
        self.mid_initials = mid_initials
        self.email = email
        self.phone = phone
        self.fax = fax
        self.address = address
        self.affiliation = affiliation
        if roles is None:
            self.roles = []
        else:
            self.roles = roles


class Study(IsaObject, StudyConfigurableObject, object):
    """Study is the central unit, containing information on the subject under study, its characteristics
    and any treatments applied.

    Attributes:
        identifier: A unique identifier: either a temporary identifier supplied by users or one generated by a
        repository or other database.
        title: A concise phrase used to encapsulate the purpose and goal of the study.
        description: A textual description of the study, with components such as objective or goals.
        submission_date: The date on which the study is submitted to an archive.
        public_release_date: The date on which the study should be released publicly.
        file_name: A field to specify the name of the Study file corresponding the definition of that Study.
        design_descriptors: Classifications of the study based on the overall experimental design.
        publications: Publications associated with a Study.
        contacts: People/contacts associated with a Study.
        factors: A factor corresponds to an independent variable manipulated by the experimentalist with the intention
        to affect biological systems in a way that can be measured by an assay.
        protocols: Protocols used within the ISA artifact.
        assays: An Assay represents a portion of the experimental design.
        data: Data files associated with the study
    """

    def __init__(self, id_='', filename="", identifier="",  title="", description="", submission_date=date.today(),
                 public_release_date=date.today(), contacts=None, design_descriptors=None, publications=None,
                 factors=None, protocols=None, assays=None, sources=None, samples=None,
                 process_sequence=None, other_material=None, characteristic_categories=None, comments=None):
        super().__init__(comments)
        self.id = id_
        self.filename = filename
        self.identifier = identifier
        self.title = title
        self.description = description
        self.submission_date = submission_date
        self.public_release_date = public_release_date

        if publications is None:
            self.publications = list()
        else:
            self.publications = publications

        if contacts is None:
            self.contacts = list()
        else:
            self.contacts = contacts

        if design_descriptors is None:
            self.design_descriptors = list()
        else:
            self.design_descriptors = design_descriptors

        if protocols is None:
            self.protocols = list()
        else:
            self.protocols = protocols

        self.materials = {
            'sources': list(),
            'samples': list(),
            'other_material': list()
        }
        if not (sources is None):
            self.materials['sources'].append(sources)
        if not (samples is None):
            self.materials['samples'].append(samples)
        if not (other_material is None):
            self.materials['other_material'].append(other_material)

        if process_sequence is None:
            self.process_sequence = list()
        else:
            self.process_sequence = process_sequence

        if assays is None:
            self.assays = list()
        else:
            self.assays = assays

        if factors is None:
            self.factors = list()
        else:
            self.factors = factors

        if characteristic_categories is None:
            self.characteristic_categories = list()
        else:
            self.characteristic_categories = characteristic_categories


class StudyFactor(IsaObject):
    """A Study Factor corresponds to an independent variable manipulated by the experimentalist with the intention to
    affect biological systems in a way that can be measured by an assay.

    Attributes:
        ontology_annotation: A representation of an ontology source reference
    """

    def __init__(self, id_='', name="", factor_type=None, comments=None):
        super().__init__(comments)
        self.id = id_
        self.name = name
        if factor_type is None:
            self.factor_type = OntologyAnnotation()
        else:
            self.factor_type = factor_type


class Assay(IsaObject):
    """A Study Assay declares and describes each of the Assay files associated with the current Study.

    Attributes:
        measurement_type: A term to qualify the endpoint, or what is being measured (e.g. gene expression profiling or
        protein identification). The term can be free text or from, for example, a controlled vocabulary or an ontology.
        technology_type: Term to identify the technology used to perform the measurement, e.g. DNA microarray, mass
        spectrometry. The term can be free text or from, for example, a controlled vocabulary or an ontology.
        technology_platform: Manufacturer and platform name, e.g. Bruker AVANCE
        file_name: A field to specify the name of the Assay file corresponding the definition of that assay.
    """
    def __init__(self, measurement_type=None, technology_type=None, technology_platform="", filename="",
                 process_sequence=None, data_files=None, samples=None, other_material=None,
                 characteristic_categories=None, comments=None):
        super().__init__(comments)
        if measurement_type is None:
            self.measurement_type = OntologyAnnotation()
        else:
            self.measurement_type = measurement_type

        if technology_type is None:
            self.technology_type = OntologyAnnotation()
        else:
            self.technology_type = technology_type

        self.technology_platform = technology_platform
        self.filename = filename

        if process_sequence is None:
            self.process_sequence = list()
        else:
            self.process_sequence = process_sequence

        if data_files is None:
            self.data_files = list()
        else:
            self.data_files = data_files

        self.materials = {
            'samples': list(),
            'other_material': list()
        }

        if not (samples is None):
            self.materials['samples'].append(samples)

        if not (other_material is None):
            self.materials['other_material'].append(other_material)

        if characteristic_categories is None:
            self.characteristic_categories = list()
        else:
            self.characteristic_categories = characteristic_categories


class Protocol(IsaObject):
    """A Protocol.

    Attributes:
        name:
        protocol_type:
        description:
        version:
        parameters:
        components:
    """
    def __init__(self, id_='', name="", protocol_type=None, uri="", description="", version="", parameters=None,
                 components=None, comments=None):
        super().__init__(comments)
        self.id = id_
        self.name = name
        if protocol_type is None:
            self.protocol_type = OntologyAnnotation()
        else:
            self.protocol_type = protocol_type
        self.description = description
        self.uri = uri
        self.version = version
        if parameters is None:
            self.parameters = list()
        else:
            self.parameters = parameters
        if components is None:
            self.components = list()
        else:
            self.components = components


class ProtocolParameter(IsaObject):
    """A Protocol Parameter.

    Attributes:
        name:
        unit:
    """
    def __init__(self, id_='', parameter_name=None, unit=None, comments=None):
        super().__init__(comments)
        self.id = id_
        if parameter_name is None:
            self.parameter_name = OntologyAnnotation()
        else:
            self.parameter_name = parameter_name
        # if unit is None:
        #     self.unit = OntologyAnnotation()
        # else:
        #     self.unit = unit


class ProtocolComponent(object):
    def __init__(self, component_name='', component_type=None):
        self.component_name = component_name
        if component_type is None:
            self.component_type = OntologyAnnotation()
        else:
            self.component_type = component_type


class Source(IsaObject):
    """A Source.

    Attributes:
        name:
        characteristics:
    """
    def __init__(self, id_='', name="", characteristics=None, comments=None):
        super().__init__(comments)
        self.id = id_
        self.name = name
        if characteristics is None:
            self.characteristics = list()
        else:
            self.characteristics = characteristics


class Characteristic(IsaObject):
    def __init__(self, category=None, value=None, unit=None, comments=None):
        super().__init__(comments)
        if category is None:
            self.category = CharacteristicCategory()
        else:
            self.category = category
        if value is None:
            self.value = OntologyAnnotation()
        else:
            self.value = value
        self.unit = unit


class Sample(IsaObject, FieldConfigurableObject, object):
    """A Sample.

    Attributes:
        name:
        characteristics:
        factors:
    """
    def __init__(self, id_='', name="", factor_values=None, characteristics=None, derives_from=None, comments=None):
        super().__init__(comments)
        self.id = id_
        self.name = name
        if factor_values is None:
            self.factor_values = list()
        else:
            self.factor_values = factor_values
        if characteristics is None:
            self.characteristics = list()
        else:
            self.characteristics = characteristics
        self.derives_from = derives_from


class Material(IsaObject):
    """A Material.

    Attributes:
        name:
        characteristics:
    """
    def __init__(self, id_='', name="", type_='', characteristics=None, derives_from=None, comments=None):
        super().__init__(comments)
        self.id = id_
        self.name = name
        self.type = type_
        if characteristics is None:
            self.characteristics = list()
        else:
            self.characteristics = characteristics
        self.derives_from = derives_from


class Extract(Material):
    def __init__(self, id_='', name="", type_='', characteristics=None, derives_from=None, comments=None):
        super().__init__(id_, name, type_, characteristics, derives_from, comments)


class LabeledExtract(Extract):
    def __init__(self, id_='', name="", type_='', characteristics=None, derives_from=None, comments=None, label=None):
        super().__init__(id_, name, type_, characteristics, derives_from, comments)
        self.label = label


class HybridizationAssay(Material):
    def __init__(self, id_='', name="", type_='', characteristics=None, derives_from=None, comments=None, array_design_ref=''):
        super().__init__(id_, name, type_, characteristics, derives_from, comments)
        self.array_design_ref = array_design_ref


class FactorValue(IsaObject):
    def __init__(self, factor_name=None, value=None, unit=None, comments=None):
        super().__init__(comments)
        self.factor_name = factor_name
        self.value = value
        self.unit = unit


class ProcessingEvent(IsaObject):
    def __init__(self, name='', executes_protocol=None, date_=None, performer=None, parameter_values=None):
        super().__init__()
        self.name = name
        self.executes_protocol = executes_protocol
        self.date = date_
        self.performer = performer
        if parameter_values is None:
            self.parameter_values = list()
        else:
            self.parameter_values = parameter_values


class HybridizationAssayEvent(ProcessingEvent):
        def __init__(self, name='', executes_protocol=None, date_=None, performer=None, parameter_values=None, array_design_ref=''):
            super().__init__(name, executes_protocol, date_, performer, parameter_values)
            self.array_design_ref = array_design_ref


class ScanEvent(ProcessingEvent):
        def __init__(self, name='', executes_protocol=None, date_=None, performer=None, parameter_values=None):
            super().__init__(name, executes_protocol, date_, performer, parameter_values)


class DataNormalizationEvent(ProcessingEvent):
        def __init__(self, name='', executes_protocol=None, date_=None, performer=None, parameter_values=None):
            super().__init__(name, executes_protocol, date_, performer, parameter_values)


class DataTransformationEvent(ProcessingEvent):
        def __init__(self, name='', executes_protocol=None, date_=None, performer=None, parameter_values=None):
            super().__init__(name, executes_protocol, date_, performer, parameter_values)


class Process(IsaObject):
    """A Process.

    Attributes:
        name:
        executes_protocol:
        parameters:
        inputs:
        outputs:
    """
    def __init__(self, id_='', name="", executes_protocol=None, date_='', performer="",
                 parameter_values=None, inputs=None, outputs=None, comments=None):
        super().__init__(comments)
        self.id = id_
        self.name = name
        if executes_protocol is None:
            self.executes_protocol = Protocol()
        else:
            self.executes_protocol = executes_protocol
        self.date = date_
        self.performer = performer
        if parameter_values is None:
            self.parameter_values = list()
        else:
            self.parameter_values = parameter_values
        if inputs is None:
            self.inputs = list()
        else:
            self.inputs = inputs
        if outputs is None:
            self.outputs = list()
        else:
            self.outputs = outputs


<<<<<<< HEAD
class DataFileType(Enum):
    generic_data_file = 0
    raw_data_file = 1
    derived_data_file = 2
    image_file = 3
=======
class ParameterValue(object):
    """A Parameter Value
    """
    def __init__(self, category=None, value=None, unit=None):
        self.category = category
        self.value = value
        self.unit = unit
>>>>>>> 687eb394


class Data(IsaObject):
    """A Data.

    Attributes:
        name:
    """
    def __init__(self, id_='', name="", comments=None):
        super().__init__(comments)
        self.id = id_
        self.name = name


class ScanData(Data):
    def __init__(self, id_='', name="", image_file='', array_data_file='', array_data_matrix_file='', comments=None):
        super().__init__(name, comments)
        self.image_file = image_file
        self.array_data_file = array_data_file
        self.array_data_matrix_file = array_data_matrix_file


class NormalizedData(Data):
    def __init__(self, id_='', name="", derived_array_data_file='', comments=None):
        super().__init__(name, comments)
        self.derived_array_data_file = derived_array_data_file


class DerivedData(Data):
    def __init__(self, id_='', name="", derived_data_file='', label='Data File', comments=None):
        super().__init__(name, comments)
        self.derived_data_file = derived_data_file
        self.label = label


class MaterialAttribute(IsaObject):
    """A MaterialAttribute.

    Attributes:
        characteristic:
        unit:
    """
    def __init__(self, characteristic=None, unit=None, comments=None):
        super().__init__(comments)
        if characteristic is None:
            self.characteristic = OntologyAnnotation()
        else:
            self.characteristic = characteristic
        if unit is None:
            self.unit = OntologyAnnotation()
        else:
            self.unit = unit


class CharacteristicCategory(IsaObject):

    def __init__(self, id_='', characteristic_type=None):
        super().__init__()
        self.id = id_
        if characteristic_type is None:
            self.characteristic_type = OntologyAnnotation()
        else:
            self.characteristic_type = characteristic_type


def batch_create_materials(material=None, n=1):

    """Creates a batch of material objects (Source, Sample or Material) from a prototype material object

    :param material: existing material object to use as a prototype
    :param n: Number of material objects to create in the batch
    :returns: List of material objects

    :Example:

        # Create 10 sample materials derived from one source material

        source = Source(name='source_material')
        prototype_sample = Sample(name='sample_material', derived_from=source)
        batch = batch_create_materials(sample, n=10)
    """
    material_list = list()
    if isinstance(material, Source) or isinstance(material, Sample) or isinstance(material, Material):
        from copy import deepcopy
        for x in range(0, n):
            new_obj = deepcopy(material)
            new_obj.name = material_list.name + '-' + str(x)
            material_list.append(new_obj)
    return material_list


class ParameterValue(FieldConfigurableObject):
    """A Parameter Value
    """
    def __init__(self, category=None, value=None, unit=None):
        super().__init__()
        if category is None:
            raise TypeError("You must specify a category")
        self.category = category
        self._value = value
        self._unit = unit

    @property
    def value(self):
        return self._value

    @value.setter
    def value(self, v):
        if self._field_header is None:
            self._value = v
        else:
            try:
                self._validate_data_type(v)
                self._value = v
            finally:
                pass

    @property
    def unit(self):
        return self._unit

    @unit.setter
    def unit(self, u):
        if self._field_header is not None:
            if self._field_data_type == 'Integer':
                self._unit = u
            else:
                raise TypeError("Field type must be numeric to use units")
        else:
            self._unit = u


def configure(isa_obj, config):

    """Configures an object of type FieldConfigurableObject to be constrained on values based on a given ISA
    configuration object. Currently only works with ParameterValue objects in the model v1 package.

    :param isa_obj: An ISA object. Currently this only works with those subclassing FieldConfigurableObject
    :param config: A configuration object from the isatab_configurator

    :Example:

        Configure a ParameterValue object of category 'library strategy' required for the genome sequencing table
        configuration

        > isatab_configurator.load('tests/data/Configurations/isaconfig-default_v2015-07-02')
        > genome_seq_config = configurator.get_config('genome sequencing', 'nucleotide sequencing')
        > pv = ParameterValue(category='library strategy')
        > configure(pv, genome_seq_config)

        Setting pv.value should now be constrained to the values defined in the configuration (in this case only to
        one of AMPLICON, CLONE, WGS, or OTHER.

        > pv.value = 'AMPLICON'  #  will set value accordingly
        > pv.value = 'other string'  #  will have no effect

        You can now also interrogate for more information provided by the configuration for example

        > pv._field_description
        'Sequencing technique intended for this library (SRA 1.2 documentation)'

        > pv._field_data_type
        'List'

        > pv._field_list_values
        'AMPLICON,CLONE,WGS,OTHER'
    """
    def set_field_properties(o, c):
        o._field_header = c.header
        o._field_data_type = c.data_type
        o._field_is_file_field = c.is_file_field
        o._field_is_multiple_value = c.is_multiple_value
        o._field_is_required = c.is_required
        o._field_is_hidden = c.is_hidden
        o._field_is_forced_ontology = c.is_forced_ontology
        o._field_description = c.description
        o._field_default_value = c.default_value
        o._field_generated_value_template = c.generated_value_template
        if c.data_type == 'List':
            o._field_list_values = c.list_values.split(',')
        o._field_pos = c.pos

    if not isinstance(isa_obj, FieldConfigurableObject):
        raise IOError("Cannot configure object of this type")
    if isinstance(isa_obj, ParameterValue):
        # If it's a parameter value, try find a matching Parameter Value header to configure it
        import re
        parameter_value_regex = re.compile('Parameter Value\[(.*?)\]')
        for field in config.field:
            if parameter_value_regex.match(field.header):  # if it's a valid Parameter Value header
                if parameter_value_regex.findall(field.header)[0] == isa_obj.category:  # If the category matches obj
                    set_field_properties(isa_obj, field)
                    break
    if isinstance(isa_obj, Sample):
        # If its a sample, try find a matching Sample header to configure it
        for field in config.field:
            if field.header == "Sample Name":  # if it's a valid Sample Name header
                set_field_properties(isa_obj, field)
                break
    if isinstance(isa_obj, Source):
        for field in config.field:
            if field.header == "Source Name":  # if it's a valid Sample Name header
                set_field_properties(isa_obj, field)
                break
    if isinstance(isa_obj, Comment):
            import re
            comment_regex = re.compile('Comment\[(.*?)\]')
            for field in config.field:
                if comment_regex.match(field.header):  # if it's a valid Parameter Value header
                    if comment_regex.findall(field.header)[0] == isa_obj.name:  # If the category matches obj
                        set_field_properties(isa_obj, field)
                        break
    if isinstance(isa_obj, Study):
        if config.measurement.term_label != '[Sample]':
            raise TypeError("Cannot apply this configuration to a Study object")
        from collections import OrderedDict
        node_dict = OrderedDict()
        import re
        characteristics_regex = re.compile('Characteristics\[(.*?)\]')
        factor_value_regex = re.compile('Factor Value\[(.*?)\]')
        for field in config.field:
            if field.header == "Source Name":
                node_dict[field.pos] = Source
            elif field.header == "Sample Name":
                node_dict[field.pos] = Sample
            elif characteristics_regex.match(field.header):
                node_dict[field.pos] = Characteristic
            elif factor_value_regex.match(field.header):
                node_dict[field.pos] = FactorValue
        for protocol_field in config.protocol_field:
            node_dict[protocol_field.pos] = Process
        for structured_field in config.structured_field:
            if structured_field.name == 'characteristics':
                node_dict[structured_field.pos] = [Characteristic]
            elif structured_field.name == 'factors':
                node_dict[structured_field.pos] = [FactorValue]
        isa_obj._study_node_sequence = node_dict.values()
<|MERGE_RESOLUTION|>--- conflicted
+++ resolved
@@ -140,6 +140,8 @@
             self.studies = list()
         else:
             self.studies = studies
+        if comments is None:
+            self.comments = list()
 
 
 class OntologySourceReference(IsaObject):
@@ -628,22 +630,12 @@
             self.outputs = outputs
 
 
-<<<<<<< HEAD
 class DataFileType(Enum):
     generic_data_file = 0
     raw_data_file = 1
     derived_data_file = 2
     image_file = 3
-=======
-class ParameterValue(object):
-    """A Parameter Value
-    """
-    def __init__(self, category=None, value=None, unit=None):
-        self.category = category
-        self.value = value
-        self.unit = unit
->>>>>>> 687eb394
-
+    
 
 class Data(IsaObject):
     """A Data.
