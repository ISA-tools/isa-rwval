--- conflicted
+++ resolved
@@ -1,5 +1,5 @@
 from datetime import date
-import uuid
+import abc
 
 __author__ = 'dj'
 
@@ -27,7 +27,6 @@
             self.comments = []
         else:
             self.comments = comments
-        self.obj_id = uuid.uuid4()
 
 
 class Investigation(IsaObject):
@@ -333,30 +332,14 @@
         if parameter_name is None:
             self.name = OntologyAnnotation()
         else:
-<<<<<<< HEAD
-            self.parameterName = parameter_name
-        self.parameterName = parameter_name
-=======
             self.parameter_name = parameter_name
         self.parameter_name = parameter_name
->>>>>>> eaffa8bf
         if unit is None:
             self.unit = OntologyAnnotation()
         else:
             self.unit = unit
 
 
-<<<<<<< HEAD
-class ProcessingEvent(IsaObject):
-
-    def __init__(self, protocol_ref='', parameters=None, performer='', date_=date.today(), comments=None):
-        super().__init__(comments)
-        self.protocol_ref = protocol_ref
-        if parameters is None:
-            self.parameters = list()
-        self.performer = performer
-        self.date = date_
-=======
 class ParameterValue(IsaObject):
     """A Parameter Value
     """
@@ -367,7 +350,6 @@
         else:
             self.parameter_value = parameter_value
         self.unit = unit
->>>>>>> eaffa8bf
 
 
 class Process(IsaObject):
@@ -380,22 +362,15 @@
         inputs:
         outputs:
     """
-<<<<<<< HEAD
-    def __init__(self, name="", executes_protocol=None, parameters=None, inputs=None, outputs=None, comments=None):
-=======
     def __init__(self, name="", executes_protocol=None, date_=date.today(), performer="", parameters=None, inputs=None, outputs=None, comments=None):
->>>>>>> eaffa8bf
         super().__init__(comments)
         self.name = name
         if executes_protocol is None:
             self.executes_protocol = Protocol()
         else:
             self.executes_protocol = executes_protocol
-<<<<<<< HEAD
-=======
         self.date = date_
         self.performer = performer
->>>>>>> eaffa8bf
         if parameters is None:
             self.parameters = list()
         else:
@@ -427,15 +402,9 @@
 
 
 class FactorValue(IsaObject):
-<<<<<<< HEAD
-    def __init__(self, factor_name="", value=None, unit=None, comments=None):
-        super().__init__(comments)
-        self.factor_name = factor_name
-=======
     def __init__(self, factorName="", value=None, unit=None, comments=None):
         super().__init__(comments)
         self.factorName = factorName
->>>>>>> eaffa8bf
         self.value = value
         self.unit = unit
 
