--- conflicted
+++ resolved
@@ -18,10 +18,6 @@
         'Programming Language :: Python :: 3.4',
         'Programming Language :: Python :: 3.5',
         ],
-<<<<<<< HEAD
-    install_requires=["biopy-isatab", "jsonschema", "pandas", "networkx", "behave", "httpretty", "sure", "lxml",
-                      "requests", "coveralls"]
-=======
     install_requires = [
         "biopy-isatab",
         "jsonschema",
@@ -34,5 +30,4 @@
         "requests",
         "coveralls"
     ]
->>>>>>> 4f2d5a2f
 )