--- conflicted
+++ resolved
@@ -1,11 +1,7 @@
 from distutils.core import setup
 
 setup(
-<<<<<<< HEAD
-    name='isatools_api',
-=======
     name='isatools',
->>>>>>> 8fe92402
     version='0.0.2',
     packages=['isatools', 'isatools.convert', 'isatools.io', 'isatools.model'],
     description='ISA version 1.0 API',
