--- conflicted
+++ resolved
@@ -15,6 +15,7 @@
             "type" : "array",
             "items" : {
                  "$ref": "organization_schema.json#"
+
             }
         },
         "roles" : {
@@ -22,15 +23,9 @@
             "items" : {
                 "type" : "object",
                 "properties" : {
-<<<<<<< HEAD
                     "role": "string",
-                    "ontologyAnnotation" : {
-                        "#ref": "ontology_annotation_schema.json#"
-=======
-                    "role" : {"type": "string"},
                     "ontologyReference" : {
-                        "#ref" : "ontology_reference_schema.json#"
->>>>>>> 1049287f
+                        "#ref": "ontology_reference_schema.json#"
                     }
                 }
             }
